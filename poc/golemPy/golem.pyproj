﻿<?xml version="1.0" encoding="utf-8"?>
<Project DefaultTargets="Build" xmlns="http://schemas.microsoft.com/developer/msbuild/2003">
  <PropertyGroup>
    <Configuration Condition=" '$(Configuration)' == '' ">Debug</Configuration>
    <SchemaVersion>2.0</SchemaVersion>
    <ProjectGuid>789d2354-e38a-4f32-a9ac-10b35fe45f26</ProjectGuid>
    <ProjectHome>.</ProjectHome>
    <StartupFile>test\test_golem.py</StartupFile>
    <SearchPath>src</SearchPath>
    <WorkingDirectory>.</WorkingDirectory>
    <OutputPath>.</OutputPath>
    <Name>golem</Name>
    <RootNamespace>golem</RootNamespace>
    <IsWindowsApplication>False</IsWindowsApplication>
    <LaunchProvider>Standard Python launcher</LaunchProvider>
    <CommandLineArguments>
    </CommandLineArguments>
    <InterpreterPath />
    <InterpreterArguments />
    <EnableNativeCodeDebugging>False</EnableNativeCodeDebugging>
  </PropertyGroup>
  <PropertyGroup Condition=" '$(Configuration)' == 'Debug' ">
    <DebugSymbols>true</DebugSymbols>
    <EnableUnmanagedDebugging>false</EnableUnmanagedDebugging>
  </PropertyGroup>
  <PropertyGroup Condition=" '$(Configuration)' == 'Release' ">
    <DebugSymbols>true</DebugSymbols>
    <EnableUnmanagedDebugging>false</EnableUnmanagedDebugging>
  </PropertyGroup>
  <ItemGroup>
    <Folder Include="src\" />
    <Folder Include="test\" />
  </ItemGroup>
  <ItemGroup>
    <Compile Include="src\client.py" />
<<<<<<< HEAD
=======
    <Compile Include="src\golem.py" />
>>>>>>> 7387de90
    <Compile Include="src\appconfig.py" />
    <Compile Include="src\message.py" />
    <Compile Include="src\databuffer.py" />
    <Compile Include="src\p2pserver.py" />
    <Compile Include="src\peer.py" />
    <Compile Include="src\connection.py" />
    <Compile Include="src\protomessages.py" />
    <Compile Include="src\test_golem.py" />
    <Compile Include="src\simplehash.py" />
    <Compile Include="src\__init__.py" />
    <Compile Include="test\test_golem.py" />
    <Compile Include="test\__init__.py" />
  </ItemGroup>
  <Import Project="$(MSBuildToolsPath)\Microsoft.Common.targets" />
</Project><|MERGE_RESOLUTION|>--- conflicted
+++ resolved
@@ -1,54 +1,50 @@
-﻿<?xml version="1.0" encoding="utf-8"?>
-<Project DefaultTargets="Build" xmlns="http://schemas.microsoft.com/developer/msbuild/2003">
-  <PropertyGroup>
-    <Configuration Condition=" '$(Configuration)' == '' ">Debug</Configuration>
-    <SchemaVersion>2.0</SchemaVersion>
-    <ProjectGuid>789d2354-e38a-4f32-a9ac-10b35fe45f26</ProjectGuid>
-    <ProjectHome>.</ProjectHome>
-    <StartupFile>test\test_golem.py</StartupFile>
-    <SearchPath>src</SearchPath>
-    <WorkingDirectory>.</WorkingDirectory>
-    <OutputPath>.</OutputPath>
-    <Name>golem</Name>
-    <RootNamespace>golem</RootNamespace>
-    <IsWindowsApplication>False</IsWindowsApplication>
-    <LaunchProvider>Standard Python launcher</LaunchProvider>
-    <CommandLineArguments>
-    </CommandLineArguments>
-    <InterpreterPath />
-    <InterpreterArguments />
-    <EnableNativeCodeDebugging>False</EnableNativeCodeDebugging>
-  </PropertyGroup>
-  <PropertyGroup Condition=" '$(Configuration)' == 'Debug' ">
-    <DebugSymbols>true</DebugSymbols>
-    <EnableUnmanagedDebugging>false</EnableUnmanagedDebugging>
-  </PropertyGroup>
-  <PropertyGroup Condition=" '$(Configuration)' == 'Release' ">
-    <DebugSymbols>true</DebugSymbols>
-    <EnableUnmanagedDebugging>false</EnableUnmanagedDebugging>
-  </PropertyGroup>
-  <ItemGroup>
-    <Folder Include="src\" />
-    <Folder Include="test\" />
-  </ItemGroup>
-  <ItemGroup>
-    <Compile Include="src\client.py" />
-<<<<<<< HEAD
-=======
-    <Compile Include="src\golem.py" />
->>>>>>> 7387de90
-    <Compile Include="src\appconfig.py" />
-    <Compile Include="src\message.py" />
-    <Compile Include="src\databuffer.py" />
-    <Compile Include="src\p2pserver.py" />
-    <Compile Include="src\peer.py" />
-    <Compile Include="src\connection.py" />
-    <Compile Include="src\protomessages.py" />
-    <Compile Include="src\test_golem.py" />
-    <Compile Include="src\simplehash.py" />
-    <Compile Include="src\__init__.py" />
-    <Compile Include="test\test_golem.py" />
-    <Compile Include="test\__init__.py" />
-  </ItemGroup>
-  <Import Project="$(MSBuildToolsPath)\Microsoft.Common.targets" />
-</Project>+﻿<?xml version="1.0" encoding="utf-8"?>
+<Project DefaultTargets="Build" xmlns="http://schemas.microsoft.com/developer/msbuild/2003">
+  <PropertyGroup>
+    <Configuration Condition=" '$(Configuration)' == '' ">Debug</Configuration>
+    <SchemaVersion>2.0</SchemaVersion>
+    <ProjectGuid>789d2354-e38a-4f32-a9ac-10b35fe45f26</ProjectGuid>
+    <ProjectHome>.</ProjectHome>
+    <StartupFile>test\test_golem.py</StartupFile>
+    <SearchPath>src</SearchPath>
+    <WorkingDirectory>.</WorkingDirectory>
+    <OutputPath>.</OutputPath>
+    <Name>golem</Name>
+    <RootNamespace>golem</RootNamespace>
+    <IsWindowsApplication>False</IsWindowsApplication>
+    <LaunchProvider>Standard Python launcher</LaunchProvider>
+    <CommandLineArguments>
+    </CommandLineArguments>
+    <InterpreterPath />
+    <InterpreterArguments />
+    <EnableNativeCodeDebugging>False</EnableNativeCodeDebugging>
+  </PropertyGroup>
+  <PropertyGroup Condition=" '$(Configuration)' == 'Debug' ">
+    <DebugSymbols>true</DebugSymbols>
+    <EnableUnmanagedDebugging>false</EnableUnmanagedDebugging>
+  </PropertyGroup>
+  <PropertyGroup Condition=" '$(Configuration)' == 'Release' ">
+    <DebugSymbols>true</DebugSymbols>
+    <EnableUnmanagedDebugging>false</EnableUnmanagedDebugging>
+  </PropertyGroup>
+  <ItemGroup>
+    <Folder Include="src\" />
+    <Folder Include="test\" />
+  </ItemGroup>
+  <ItemGroup>
+    <Compile Include="src\client.py" />
+    <Compile Include="src\appconfig.py" />
+    <Compile Include="src\message.py" />
+    <Compile Include="src\databuffer.py" />
+    <Compile Include="src\p2pserver.py" />
+    <Compile Include="src\peer.py" />
+    <Compile Include="src\connection.py" />
+    <Compile Include="src\protomessages.py" />
+    <Compile Include="src\test_golem.py" />
+    <Compile Include="src\simplehash.py" />
+    <Compile Include="src\__init__.py" />
+    <Compile Include="test\test_golem.py" />
+    <Compile Include="test\__init__.py" />
+  </ItemGroup>
+  <Import Project="$(MSBuildToolsPath)\Microsoft.Common.targets" />
+</Project>