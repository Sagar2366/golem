--- conflicted
+++ resolved
@@ -153,7 +153,6 @@
     sys.modules['win32com.gen_py.pywintypes'] = None
     sys.modules['win32com.gen_py.pythoncom'] = None
 
-<<<<<<< HEAD
     config_args = ClientConfigDescriptor()
     config_args.node_address = node_address
     config_args.pub_node_address = pub_node_address
@@ -165,10 +164,7 @@
         config_args.rpc_address = rpc_address.address
         config_args.rpc_port = rpc_address.port
 
-    app_config = AppConfig.load_config(datadir)
-=======
     app_config = AppConfig.load_config(datadir, mainnet=mainnet)
->>>>>>> 84b273bd
     config_desc = ClientConfigDescriptor()
     config_desc.init_from_app_config(app_config)
     config_desc = ConfigApprover(config_desc).approve()
