--- conflicted
+++ resolved
@@ -259,13 +259,10 @@
     cert_manager = CertificateManager(cert_dir)
     cert_manager.generate_if_needed()
 
-<<<<<<< HEAD
     _ = CrossbarAuthManager(datadir, generate_secrets=True)
 
     print('RPC self-signed certificate has been created')
 
-=======
->>>>>>> bf168de6
 
 if __name__ == '__main__':
     start()  # pylint: disable=no-value-for-parameter