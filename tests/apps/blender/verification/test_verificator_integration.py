--- conflicted
+++ resolved
@@ -68,11 +68,7 @@
         self.subtask_info['ctd'] = dict()
         self.subtask_info['ctd']['deadline'] = time.time() + 3600
         self.subtask_info['ctd']['docker_images'] = [DockerImage(
-<<<<<<< HEAD
-            'golemfactory/blender', tag='1.7').to_dict()]
-=======
             'golemfactory/blender', tag='1.8').to_dict()]
->>>>>>> 9b986c88
         self.subtask_info['ctd']['extra_data'] = dict()
         self.subtask_info['ctd']['extra_data']['scene_file'] = \
             self.subtask_info['scene_file']
