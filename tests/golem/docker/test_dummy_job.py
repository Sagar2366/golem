--- conflicted
+++ resolved
@@ -15,11 +15,7 @@
         return "golemfactory/dummy"
 
     def _get_test_tag(self):
-<<<<<<< HEAD
-        return "1.0"
-=======
         return "1.1"
->>>>>>> 9b986c88
 
     def test_dummytask_job(self):
         os.mkdir(os.path.join(self.resources_dir, "data"))
