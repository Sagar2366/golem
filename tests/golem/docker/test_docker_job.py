--- conflicted
+++ resolved
@@ -128,11 +128,7 @@
         return "golemfactory/base"
 
     def _get_test_tag(self):
-<<<<<<< HEAD
-        return "1.3"
-=======
         return "1.4"
->>>>>>> 9b986c88
 
     def test_create(self):
         job = self._create_test_job()
@@ -267,12 +263,8 @@
         self.assertEqual(out_files, ["stderr.log"])
         with open(err_file, "r") as out:
             line = out.readline().strip()
-<<<<<<< HEAD
-        self.assertTrue(line.startswith("python3: can't open file"))
-=======
         print(line)
         self.assertTrue(line.find("python3: can't open file") != -1)
->>>>>>> 9b986c88
 
     def test_wait_timeout(self):
         src = "import time\ntime.sleep(10)\n"
