import unittest

import requests
from docker import errors

from golem.docker.client import local_client
from golem.docker.image import DockerImage
from golem.tools.ci import ci_skip


class DockerTestCase(unittest.TestCase):

    TEST_REPOSITORY = "golemfactory/base"
<<<<<<< HEAD
    TEST_TAG = "1.3"
=======
    TEST_TAG = "1.4"
>>>>>>> 9b986c88
    TEST_IMAGE = "{}:{}".format(TEST_REPOSITORY, TEST_TAG)
    TEST_ENV_ID = None

    @classmethod
    def setUpClass(cls):
        """Disable all tests if Docker or the test image is not available."""
        try:
            client = local_client()
            images = client.images()
            repo_tags = sum([img["RepoTags"]
                             for img in images
                             if img["RepoTags"]], [])
            if cls.TEST_IMAGE not in repo_tags:
                raise unittest.SkipTest(
                    "Skipping tests: Image {} not available".format(
                        cls.TEST_IMAGE))
            cls.TEST_ENV_ID = client.inspect_image(cls.TEST_IMAGE)["Id"]
        except (requests.exceptions.ConnectionError, errors.DockerException):
            raise unittest.SkipTest(
                "Skipping tests: Cannot connect with Docker daemon")


@ci_skip
class TestDockerImage(DockerTestCase):

    def tearDown(self):
        client = local_client()
        for c in client.containers(all=True):
            if c["Image"] == self.TEST_IMAGE:
                client.remove_container(c["Id"], force=True)

    def _is_test_image(self, img):
        self.assertEqual(img.name, self.TEST_IMAGE)
        if img.id:
            self.assertEqual(img.id, self.TEST_ENV_ID)
        self.assertEqual(img.repository, self.TEST_REPOSITORY)
        self.assertEqual(img.tag, self.TEST_TAG)

    def test_is_available_by_repo(self):
        # img = DockerImage(repository=self.TEST_REPOSITORY,
        #                   tag=self.TEST_TAG)
        # self.assertTrue(img.is_available())
        # self.assertEqual(img.name, "{}:{}".format(self.TEST_REPOSITORY,
        #                                           self.TEST_TAG))

        nimg = DockerImage("imapp/xzy")
        self.assertFalse(nimg.is_available())

    def test_is_available_by_repo_and_tag(self):
        img = DockerImage(self.TEST_REPOSITORY, tag=self.TEST_TAG)
        self.assertTrue(img.is_available())
        self._is_test_image(img)

        nimg = DockerImage(self.TEST_REPOSITORY, tag="bogus")
        self.assertFalse(nimg.is_available())

    def test_is_available_by_id(self):
        # img = DockerImage(self.TEST_REPOSITORY, image_id=self.TEST_ENV_ID)
        # self.assertTrue(img.is_available)
        # self._is_test_image(img)

        nimg = DockerImage(self.TEST_REPOSITORY, image_id="deadface")
        self.assertFalse(nimg.is_available())

    def test_is_available_by_id_and_tag(self):
        img = DockerImage(self.TEST_REPOSITORY, tag=self.TEST_TAG,
                          image_id=self.TEST_ENV_ID)
        self.assertTrue(img.is_available())

        nimg = DockerImage(self.TEST_REPOSITORY, tag="bogus",
                           image_id=self.TEST_ENV_ID)
        self.assertFalse(nimg.is_available())

        nimg2 = DockerImage(self.TEST_REPOSITORY, tag=self.TEST_TAG,
                            image_id="deadface")
        self.assertFalse(nimg2.is_available())

    def test_cmp_name_and_tag(self):

        img = DockerImage(self.TEST_REPOSITORY,
                          tag=self.TEST_TAG,
                          image_id=self.TEST_ENV_ID)
        img2 = DockerImage(self.TEST_REPOSITORY, tag=self.TEST_TAG)
        
        assert img.cmp_name_and_tag(img2)
        assert img2.cmp_name_and_tag(img)

        img3 = DockerImage(self.TEST_REPOSITORY,
                           tag="bogus",
                           image_id=self.TEST_ENV_ID)
        assert not img.cmp_name_and_tag(img3)
        assert not img3.cmp_name_and_tag(img)

        img4 = DockerImage("golemfactory/xyz",
                           tag=self.TEST_TAG,
                           image_id=self.TEST_ENV_ID)
        assert not img.cmp_name_and_tag(img4)
        assert not img4.cmp_name_and_tag(img)<|MERGE_RESOLUTION|>--- conflicted
+++ resolved
@@ -11,11 +11,7 @@
 class DockerTestCase(unittest.TestCase):
 
     TEST_REPOSITORY = "golemfactory/base"
-<<<<<<< HEAD
-    TEST_TAG = "1.3"
-=======
     TEST_TAG = "1.4"
->>>>>>> 9b986c88
     TEST_IMAGE = "{}:{}".format(TEST_REPOSITORY, TEST_TAG)
     TEST_ENV_ID = None
 
