--- conflicted
+++ resolved
@@ -8,13 +8,8 @@
         {
           "py/object": "golem.docker.image.DockerImage",
           "repository": "golemfactory/dummy",
-<<<<<<< HEAD
-          "tag": "1.0",
-          "name": "golemfactory/dummy:1.0",
-=======
           "tag": "1.1",
           "name": "golemfactory/dummy:1.1",
->>>>>>> 9b986c88
           "id": null
         }
       ],
@@ -55,13 +50,8 @@
     {
       "py/object": "golem.docker.image.DockerImage",
       "repository": "golemfactory/dummy",
-<<<<<<< HEAD
-      "tag": "1.0",
-      "name": "golemfactory/dummy:1.0",
-=======
       "tag": "1.1",
       "name": "golemfactory/dummy:1.1",
->>>>>>> 9b986c88
       "id": null
     }
   ],
