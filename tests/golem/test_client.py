--- conflicted
+++ resolved
@@ -530,6 +530,7 @@
 
         client = Client(
             datadir=self.path,
+            app_config=Mock(),
             config_desc=ClientConfigDescriptor(),
             keys_auth=Mock(),
             connect_to_known_hosts=False,
@@ -778,28 +779,16 @@
 
         with patch('golem.network.concent.handlers_library.HandlersLibrary'
                    '.register_handler', ):
-<<<<<<< HEAD
-            client = Client(
-                datadir=self.path,
-                app_config=Mock(),
-                config_desc=ClientConfigDescriptor(),
-                keys_auth=Mock(),
-                transaction_system=False,
-                connect_to_known_hosts=False,
-                use_docker_manager=False,
-                use_monitor=False
-            )
-=======
             with patch('golem.client.EthereumTransactionSystem'):
                 client = Client(
                     datadir=self.path,
+                    app_config=Mock(),
                     config_desc=ClientConfigDescriptor(),
                     keys_auth=Mock(),
                     connect_to_known_hosts=False,
                     use_docker_manager=False,
                     use_monitor=False
                 )
->>>>>>> f0acd12f
 
         client.sync = Mock()
         client.keys_auth = Mock(key_id=str(uuid.uuid4()))
