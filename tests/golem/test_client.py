# pylint: disable=protected-access,too-many-lines
import datetime
import json
import os
import time
import uuid
from random import Random
from types import MethodType
from unittest import mock
from unittest import TestCase
from unittest.mock import (
    MagicMock,
    Mock,
    patch,
)

from ethereum.utils import denoms
from freezegun import freeze_time
from pydispatch import dispatcher
from twisted.internet.defer import Deferred

from apps.dummy.task.dummytask import DummyTask
from apps.dummy.task.dummytaskstate import DummyTaskDefinition
import golem
from golem import model
from golem import testutils
from golem.client import Client, ClientTaskComputerEventListener, \
    DoWorkService, MonitoringPublisherService, \
    NetworkConnectionPublisherService, \
    ResourceCleanerService, TaskArchiverService, \
    TaskCleanerService
from golem.clientconfigdescriptor import ClientConfigDescriptor
from golem.core.common import timeout_to_string
from golem.core.deferred import sync_wait
from golem.core.simpleserializer import DictSerializer
from golem.environments.environment import Environment as DefaultEnvironment
from golem.manager.nodestatesnapshot import ComputingSubtaskStateSnapshot
from golem.network.p2p.node import Node
from golem.network.p2p.p2pservice import P2PService
from golem.network.p2p.peersession import PeerSessionInfo
from golem.report import StatusPublisher
from golem.resource.dirmanager import DirManager
from golem.rpc.mapping.rpceventnames import UI, Environment
from golem.task.acl import Acl
from golem.task.taskbase import Task
from golem.task.taskserver import TaskServer
from golem.task.taskstate import TaskState, TaskStatus, SubtaskStatus, \
    TaskTestStatus
from golem.task.tasktester import TaskTester
from golem.tools import testwithreactor
from golem.tools.assertlogs import LogTestCase

from .ethereum.test_fundslocker import make_mock_task as \
    make_fundslocker_mock_task

random = Random(__name__)


def mock_async_run(req, success, error):
    deferred = Deferred()
    if success:
        deferred.addCallback(success)
    if error:
        deferred.addErrback(error)

    try:
        result = req.method(*req.args, **req.kwargs)
    except Exception as e:  # pylint: disable=broad-except
        deferred.errback(e)
    else:
        deferred.callback(result)

    return deferred


def random_hex_str() -> str:
    return str(uuid.uuid4()).replace('-', '')


def done_deferred(return_value=None):
    deferred = Deferred()
    deferred.callback(return_value)
    return deferred


def make_mock_ets(eth=100, gnt=100):
    ets = MagicMock(name="MockTransactionSystem")
    ets.get_balance.return_value = (
        gnt * denoms.ether,
        gnt * denoms.ether,
        eth * denoms.ether,
        time.time(),
        time.time(),
    )
    ets.eth_for_batch_payment.return_value = 0.0001 * denoms.ether
    ets.eth_base_for_batch_payment.return_value = 0.001 * denoms.ether
    ets.get_payment_address.return_value = '0x' + 40 * 'a'
    return ets


@patch('golem.client.node_info_str')
@patch(
    'golem.network.concent.handlers_library.HandlersLibrary'
    '.register_handler',
)
@patch('signal.signal')
@patch('golem.network.p2p.node.Node.collect_network_info')
def make_client(*_, **kwargs):
    default_kwargs = {
        'app_config': Mock(),
        'config_desc': ClientConfigDescriptor(),
        'keys_auth': Mock(
            _private_key='a' * 32,
            key_id='a' * 64,
            public_key=b'a' * 128,
        ),
        'database': Mock(),
        'transaction_system': Mock(),
        'connect_to_known_hosts': False,
        'use_docker_manager': False,
        'use_monitor': False,
    }
    default_kwargs.update(kwargs)
    client = Client(**default_kwargs)
    return client


class TestClientBase(testwithreactor.TestDatabaseWithReactor):
    def setUp(self):
        super().setUp()
        self.client = make_client(datadir=self.path)

    def tearDown(self):
        self.client.quit()
        super().tearDown()


@patch(
    'golem.network.concent.handlers_library.HandlersLibrary'
    '.register_handler',
)
class TestClient(TestClientBase):
    # FIXME: if we someday decide to run parallel tests,
    # this may completely break. Issue #2456
    # pylint: disable=attribute-defined-outside-init

    def test_get_payments(self, *_):
        ets = self.client.transaction_system
        assert self.client.get_payments_list() == \
            ets.get_payments_list.return_value

    def test_get_incomes(self, *_):
        ets = self.client.transaction_system
        ets.get_incomes_list.return_value = []
        self.client.get_incomes_list()
        ets.get_incomes_list.assert_called_once_with()

    def test_withdraw(self, *_):
        ets = self.client.transaction_system
        ets.return_value = ets
        ets.return_value.eth_base_for_batch_payment.return_value = 0
        self.client.withdraw('123', '0xdead', 'ETH')
        ets.withdraw.assert_called_once_with(123, '0xdead', 'ETH')

    def test_get_withdraw_gas_cost(self, *_):
        dest = '0x' + 40 * '0'
        ets = Mock()
        ets = self.client.transaction_system
        self.client.get_withdraw_gas_cost('123', dest, 'ETH')
        ets.get_withdraw_gas_cost.assert_called_once_with(123, dest, 'ETH')

    def test_payment_address(self, *_):
        payment_address = self.client.get_payment_address()
        self.assertIsInstance(payment_address, str)
        self.assertTrue(len(payment_address) > 0)

    def test_remove_resources(self, *_):
        def unique_dir():
            d = os.path.join(self.path, str(uuid.uuid4()))
            if not os.path.exists(d):
                os.makedirs(d)
            return d

        c = self.client
        c.task_server = Mock()
        c.task_server.get_task_computer_root.return_value = unique_dir()
        c.task_server.task_manager.get_task_manager_root.return_value = \
            unique_dir()

        c.resource_server = Mock()
        c.resource_server.get_distributed_resource_root.return_value = \
            unique_dir()

        d = c.get_distributed_files_dir()
        self.assertIn(self.path, os.path.normpath(d))  # normpath for mingw
        self.additional_dir_content([3], d)
        c.remove_distributed_files()
        self.assertEqual(os.listdir(d), [])

        d = c.get_received_files_dir()
        self.assertIn(self.path, d)
        self.additional_dir_content([3], d)
        c.remove_received_files()
        self.assertEqual(os.listdir(d), [])

    def test_datadir_lock(self, *_):
        # Let's use non existing dir as datadir here to check how the Client
        # is able to cope with that.
        datadir = os.path.join(self.path, "non-existing-dir")
        self.client = make_client(datadir=datadir)
        self.assertEqual(self.client.config_desc.node_address, '')
        with self.assertRaises(IOError):
            make_client(datadir=datadir)

    def test_quit(self, *_):
        self.client.db = None
        self.client.quit()

    def test_collect_gossip(self, *_):
        self.client.start_network()
        self.client.collect_gossip()

    def test_activate_hw_preset(self, *_):
        config = self.client.config_desc
        config.hardware_preset_name = 'non-existing'
        config.num_cores = 0
        config.max_memory_size = 0
        config.max_resource_size = 0

        self.client.activate_hw_preset('custom')

        assert config.hardware_preset_name == 'custom'
        assert config.num_cores > 0
        assert config.max_memory_size > 0
        assert config.max_resource_size > 0

    def test_presets(self, *_):  # noqa This test depends on DatabaseFixture pylint: disable=no-self-use
        Client.save_task_preset("Preset1", "TaskType1", "data1")
        Client.save_task_preset("Preset2", "TaskType1", "data2")
        Client.save_task_preset("Preset1", "TaskType2", "data3")
        Client.save_task_preset("Preset3", "TaskType2", "data4")
        presets = Client.get_task_presets("TaskType1")
        assert len(presets) == 2
        assert presets["Preset1"] == "data1"
        assert presets["Preset2"] == "data2"
        presets = Client.get_task_presets("TaskType2")
        assert len(presets) == 2
        assert presets["Preset1"] == "data3"
        assert presets["Preset3"] == "data4"
        Client.delete_task_preset("TaskType2", "Preset1")
        presets = Client.get_task_presets("TaskType1")
        assert len(presets) == 2
        assert presets["Preset1"] == "data1"
        presets = Client.get_task_presets("TaskType2")
        assert len(presets) == 1
        assert presets.get("Preset1") is None

    @patch('golem.environments.environmentsmanager.'
           'EnvironmentsManager.load_config')
    @patch('golem.client.SystemMonitor')
    @patch('golem.client.P2PService.connect_to_network')
    def test_start_stop(self, connect_to_network, *_):
        deferred = Deferred()
        connect_to_network.side_effect = lambda *_: deferred.callback(True)
        self.client.are_terms_accepted = lambda: True

        self.client.start()
        sync_wait(deferred)

        self.client.p2pservice.disconnect = Mock(
            side_effect=self.client.p2pservice.disconnect)
        self.client.task_server.disconnect = Mock(
            side_effect=self.client.task_server.disconnect)

        self.client.stop()

        self.client.p2pservice.disconnect.assert_called_once()
        self.client.task_server.disconnect.assert_called_once()

    @patch('golem.environments.environmentsmanager.'
           'EnvironmentsManager.load_config')
    @patch('golem.client.SystemMonitor')
    @patch('golem.client.P2PService.connect_to_network')
    def test_pause_resume(self, *_):
        self.client.start()

        assert self.client.p2pservice.active
        assert self.client.task_server.active

        self.client.pause()

        assert not self.client.p2pservice.active
        assert not self.client.task_server.active

        self.client.resume()

        assert self.client.p2pservice.active
        assert self.client.task_server.active

        self.client.stop()

    @patch('golem.client.path')
    @patch('golem.client.async_run', mock_async_run)
    @patch('golem.network.concent.client.ConcentClientService.start')
    @patch('golem.client.SystemMonitor')
    @patch('golem.client.P2PService.connect_to_network')
    def test_restart_task(self, connect_to_network, *_):
        self.client.apps_manager.load_all_apps()

        deferred = Deferred()
        connect_to_network.side_effect = lambda *_: deferred.callback(True)
        self.client.are_terms_accepted = lambda: True
        self.client.start()
        sync_wait(deferred)

        def create_resource_package(*_args):
            result = 'package_path', 'package_sha1'
            return done_deferred(result)

        def add_task(*_args, **_kwargs):
            resource_manager_result = 'res_hash', ['res_file_1']
            result = resource_manager_result, 'res_file_1', 'package_hash', 0
            return done_deferred(result)

        self.client.resource_server = Mock(
            create_resource_package=Mock(side_effect=create_resource_package),
            add_task=Mock(side_effect=add_task)
        )

        task_manager = self.client.task_server.task_manager

        task_manager.dump_task = Mock()
        task_manager.listen_address = '127.0.0.1'
        task_manager.listen_port = 40103

        some_file_path = self.new_path / "foo"
        # pylint thinks it's PurePath, but it's a concrete path
        some_file_path.touch()  # pylint: disable=no-member

        task_dict = {
            'bid': 5.0,
            'name': 'test task',
            'options': {
                'difficulty': 1337,
                'output_path': '',
            },
            'resources': [str(some_file_path)],
            'subtask_timeout': timeout_to_string(3),
            'subtasks': 1,
            'timeout': timeout_to_string(3),
            'type': 'Dummy',
        }

        task_id, error = self.client.create_task(task_dict)

        assert task_id
        assert not error

        new_task_id, error = self.client.restart_task(task_id)
        assert new_task_id
        assert not error
        assert len(task_manager.tasks_states) == 2

        assert task_id != new_task_id
        assert task_manager.tasks_states[
            task_id].status == TaskStatus.restarted
        assert all(
            ss.subtask_status == SubtaskStatus.restarted
            for ss
            in task_manager.tasks_states[task_id].subtask_states.values())
        assert task_manager.tasks_states[new_task_id].status \
            == TaskStatus.waiting

    @patch('golem.client.get_timestamp_utc')
    def test_clean_old_tasks_no_tasks(self, *_):
<<<<<<< HEAD
        self.client = Client(
            datadir=self.path,
            app_config=MagicMock(),
            config_desc=ClientConfigDescriptor(),
            keys_auth=MagicMock(),
            database=MagicMock(),
            transaction_system=MagicMock(),
            connect_to_known_hosts=False,
            use_docker_manager=False,
            use_monitor=False
        )
=======
>>>>>>> 3a65d9e7
        self.client.get_tasks = Mock(return_value=[])
        self.client.delete_task = Mock()
        self.client.clean_old_tasks()
        self.client.delete_task.assert_not_called()

    @patch('golem.client.get_timestamp_utc')
    def test_clean_old_tasks_only_new(self, get_timestamp, *_):
<<<<<<< HEAD
        self.client = Client(
            datadir=self.path,
            app_config=MagicMock(),
            config_desc=ClientConfigDescriptor(),
            keys_auth=MagicMock(),
            database=MagicMock(),
            transaction_system=MagicMock(),
            connect_to_known_hosts=False,
            use_docker_manager=False,
            use_monitor=False
        )
=======
>>>>>>> 3a65d9e7
        self.client.config_desc.clean_tasks_older_than_seconds = 5
        self.client.get_tasks = Mock(return_value=[{
            'time_started': 0,
            'timeout': timeout_to_string(5),
            'id': 'new_task'
        }])
        get_timestamp.return_value = 7
        self.client.delete_task = Mock()
        self.client.clean_old_tasks()
        self.client.delete_task.assert_not_called()

    @patch('golem.client.get_timestamp_utc')
    def test_clean_old_tasks_old_and_new(self, get_timestamp, *_):
<<<<<<< HEAD
        self.client = Client(
            datadir=self.path,
            app_config=MagicMock(),
            config_desc=ClientConfigDescriptor(),
            keys_auth=MagicMock(),
            database=MagicMock(),
            transaction_system=MagicMock(),
            connect_to_known_hosts=False,
            use_docker_manager=False,
            use_monitor=False
        )
=======
>>>>>>> 3a65d9e7
        self.client.config_desc.clean_tasks_older_than_seconds = 5
        self.client.get_tasks = Mock(return_value=[{
            'time_started': 0,
            'timeout': timeout_to_string(5),
            'id': 'old_task'
        }, {
            'time_started': 5,
            'timeout': timeout_to_string(5),
            'id': 'new_task'
        }])
        get_timestamp.return_value = 10
        self.client.delete_task = Mock()
        self.client.clean_old_tasks()
        self.client.delete_task.assert_called_once_with('old_task')

    def test_get_mask_for_task(self, *_):
        def _check(  # pylint: disable=too-many-arguments
                num_tasks=0,
                network_size=0,
                mask_size_factor=1.0,
                min_num_workers=0,
                perf_rank=0.0,
                exp_desired_workers=0,
                exp_potential_workers=0):

            self.client.config_desc.initial_mask_size_factor = mask_size_factor
            self.client.config_desc.min_num_workers_for_mask = min_num_workers

            with patch.object(self.client,
                              'p2pservice',
                              spec=P2PService) as p2p, \
                    patch.object(self.client, 'task_server', spec=TaskServer), \
                    patch('golem.client.Mask') as mask:

                p2p.get_estimated_network_size.return_value = network_size
                p2p.get_performance_percentile_rank.return_value = perf_rank

                task = MagicMock()
                task.get_total_tasks.return_value = num_tasks

                self.client._get_mask_for_task(task)

                mask.get_mask_for_task.assert_called_once_with(
                    desired_num_workers=exp_desired_workers,
                    potential_num_workers=exp_potential_workers
                )

        _check()

        _check(
            num_tasks=1,
            exp_desired_workers=1)

        _check(
            num_tasks=2,
            mask_size_factor=2,
            exp_desired_workers=4)

        _check(
            min_num_workers=10,
            exp_desired_workers=10)

        _check(
            num_tasks=2,
            mask_size_factor=5,
            min_num_workers=4,
            exp_desired_workers=10)

        _check(
            network_size=1,
            exp_potential_workers=1)

        _check(
            network_size=1,
            perf_rank=1,
            exp_potential_workers=0)

        _check(
            network_size=10,
            perf_rank=0.2,
            exp_potential_workers=8)


class TestClientRestartSubtasks(TestClientBase):
    def setUp(self):
        super().setUp()
        self.ts = self.client.transaction_system
        self.client.funds_locker.persist = False

        self.task = make_fundslocker_mock_task()
        self.client.funds_locker.lock_funds(self.task)

        self.client.task_server = Mock()

    def test_restart_by_frame(self):
        # given
        frame_subtasks = {
            'subtask_id1': Mock(),
            'subtask_id2': Mock(),
        }
        self.client.task_server.task_manager.get_frame_subtasks.return_value = \
            frame_subtasks

        frame = 10

        # when
        self.client.restart_frame_subtasks(self.task.header.task_id, frame)

        # then
        self.client.task_server.task_manager.restart_frame_subtasks.\
            assert_called_with(self.task.header.task_id, frame)
        self.ts.lock_funds_for_payments.assert_called_with(
            self.task.subtask_price, len(frame_subtasks))

    def test_restart_subtask(self):
        # given
        self.client.task_server.task_manager.get_task_id.return_value = \
            self.task.header.task_id

        # when
        self.client.restart_subtask('subtask_id')

        # then
        self.client.task_server.task_manager.restart_subtask.\
            assert_called_with('subtask_id')
        self.ts.lock_funds_for_payments.assert_called_with(
            self.task.subtask_price, 1)


class TestDoWorkService(testwithreactor.TestWithReactor):
    def setUp(self):
        super().setUp()

        client = Mock()
        client.p2pservice = Mock()
        client.p2pservice.peers = {str(uuid.uuid4()): Mock()}
        client.task_server = Mock()
        client.resource_server = Mock()
        client.ranking = Mock()
        client.config_desc.send_pings = False
        self.client = client
        self.do_work_service = DoWorkService(client)

    @patch('golem.client.logger')
    def test_run(self, logger):
        self.do_work_service._run()

        self.client.p2pservice.ping_peers.assert_not_called()
        logger.exception.assert_not_called()
        self.client.p2pservice.sync_network.assert_called()
        self.client.resource_server.sync_network.assert_called()
        self.client.ranking.sync_network.assert_called()

    @patch('golem.client.logger')
    def test_pings(self, logger):
        self.client.config_desc.send_pings = True

        # Make methods throw exceptions
        def raise_exc():
            raise Exception('Test exception')

        self.client.p2pservice.sync_network = raise_exc
        self.client.task_server.sync_network = raise_exc
        self.client.resource_server.sync_network = raise_exc
        self.client.ranking.sync_network = raise_exc

        self.do_work_service._run()

        self.client.p2pservice.ping_peers.assert_called()
        assert logger.exception.call_count == 4

    @freeze_time("2018-01-01 00:00:00")
    def test_time_for(self):
        key = 'payments'
        interval = 4.0

        assert key not in self.do_work_service._check_ts
        assert self.do_work_service._time_for(key, interval)
        assert key in self.do_work_service._check_ts

        next_check = self.do_work_service._check_ts[key]

        with freeze_time("2018-01-01 00:00:01"):
            assert not self.do_work_service._time_for(key, interval)
            assert self.do_work_service._check_ts[key] == next_check

        with freeze_time("2018-01-01 00:01:00"):
            assert self.do_work_service._time_for(key, interval)
            assert self.do_work_service._check_ts[key] == time.time() + interval

    @freeze_time("2018-01-01 00:00:00")
    def test_intervals(self):
        self.do_work_service._run()

        assert self.client.p2pservice.sync_network.called
        assert self.client.task_server.sync_network.called
        assert self.client.resource_server.sync_network.called
        assert self.client.ranking.sync_network.called

        self.client.reset_mock()

        with freeze_time("2018-01-01 00:00:02"):
            self.do_work_service._run()

            assert self.client.p2pservice.sync_network.called
            assert self.client.task_server.sync_network.called
            assert self.client.resource_server.sync_network.called
            assert self.client.ranking.sync_network.called

        with freeze_time("2018-01-01 00:01:00"):
            self.do_work_service._run()

            assert self.client.p2pservice.sync_network.called
            assert self.client.task_server.sync_network.called
            assert self.client.resource_server.sync_network.called
            assert self.client.ranking.sync_network.called


class TestMonitoringPublisherService(testwithreactor.TestWithReactor):
    def setUp(self):
        task_server = Mock()
        task_server.task_keeper = Mock()
        task_server.task_keeper.get_all_tasks.return_value = list()
        task_server.task_keeper.supported_tasks = list()
        task_server.task_computer.stats = dict()
        self.service = MonitoringPublisherService(
            task_server,
            interval_seconds=1,
        )

    @patch('golem.client.logger')
    @patch('golem.client.dispatcher.send')
    def test_run(self, send, logger):
        self.service._run()

        logger.debug.assert_not_called()
        assert send.call_count == 3


class TestNetworkConnectionPublisherService(testwithreactor.TestWithReactor):
    def setUp(self):
        self.client = Mock()
        self.service = NetworkConnectionPublisherService(
            self.client,
            interval_seconds=1,
        )

    @patch('golem.client.logger')
    def test_run(self, logger):
        self.service._run()

        logger.debug.assert_not_called()
        self.client._publish.assert_called()


class TestTaskArchiverService(testwithreactor.TestWithReactor):
    def setUp(self):
        self.task_archiver = Mock()
        self.service = TaskArchiverService(self.task_archiver)

    @patch('golem.client.logger')
    def test_run(self, logger):
        self.service._run()

        logger.debug.assert_not_called()
        self.task_archiver.do_maintenance.assert_called()


class TestResourceCleanerService(testwithreactor.TestWithReactor):
    def setUp(self):
        self.older_than_seconds = 5
        self.client = Mock()
        self.service = ResourceCleanerService(
            self.client,
            interval_seconds=1,
            older_than_seconds=self.older_than_seconds,
        )

    def test_run(self):
        self.service._run()

        self.client.remove_distributed_files.assert_called_with(
            self.older_than_seconds,
        )
        self.client.remove_received_files.assert_called_with(
            self.older_than_seconds,
        )


class TestTaskCleanerService(testwithreactor.TestWithReactor):
    def setUp(self):
        self.client = Mock(spec=Client)
        self.service = TaskCleanerService(
            client=self.client,
            interval_seconds=1
        )

    def test_run(self):
        self.service._run()
        self.client.clean_old_tasks.assert_called_once()


@patch('signal.signal')  # pylint: disable=too-many-ancestors
@patch('golem.network.p2p.node.Node.collect_network_info')
class TestClientRPCMethods(TestClientBase, LogTestCase):
    # pylint: disable=too-many-public-methods
    def setUp(self):
        super().setUp()
        self.client.apps_manager.load_all_apps()
        self.client.sync = Mock()
        self.client.p2pservice = Mock(peers={})
        with patch('golem.network.concent.handlers_library.HandlersLibrary'
                   '.register_handler', ):
            self.client.task_server = TaskServer(
                node=Node(),
                config_desc=ClientConfigDescriptor(),
                client=self.client,
                use_docker_manager=False,
                apps_manager=self.client.apps_manager,
            )
        self.client.monitor = Mock()

    def test_node(self, *_):
        c = self.client

        self.assertIsInstance(c.get_node(), dict)

        self.assertIsInstance(c.get_node_key(), str)
        self.assertIsNotNone(c.get_node_key())

        c.node.key = None

        self.assertNotIsInstance(c.get_node_key(), str)
        self.assertIsNone(c.get_node_key())

        self.assertIsInstance(c.get_public_key(), bytes)
        self.assertEqual(c.get_public_key(), c.keys_auth.public_key)

    def test_directories(self, *_):
        c = self.client

        def unique_dir():
            d = self.new_path / str(uuid.uuid4())
            d.mkdir(exist_ok=True)
            return d

        c.resource_server = Mock()
        c.resource_server.get_distributed_resource_root.return_value = \
            unique_dir()

        self.assertIsInstance(c.get_datadir(), str)
        self.assertIsInstance(c.get_dir_manager(), DirManager)

        res_dirs = c.get_res_dirs()

        self.assertIsInstance(res_dirs, dict)
        self.assertTrue(len(res_dirs) == 2)

        for key, value in list(res_dirs.items()):
            self.assertIsInstance(key, str)
            self.assertIsInstance(value, str)
            self.assertTrue(self.path in value)

        res_dir_sizes = c.get_res_dirs_sizes()

        for key, value in list(res_dir_sizes.items()):
            self.assertIsInstance(key, str)
            self.assertIsInstance(value, str)
            self.assertTrue(key in res_dirs)

    def test_get_estimated_cost(self, *_):
        self.client.transaction_system = make_mock_ets()
        self.assertEqual(
            self.client.get_estimated_cost(
                "task type",
                {
                    "price": 150,
                    "subtask_time": 2.5,
                    "num_subtasks": 5,
                },
            ),
            {
                "GNT": 1875.0,
                "ETH": 0.0001,
            },
        )

    @patch('golem.client.get_resources_for_task')
    def test_enqueue_new_task_from_type(self, *_):
        c = self.client
        c.concent_service = Mock()
        c.funds_locker.persist = False
        c.resource_server = Mock()
        c.task_server = Mock()
        c.p2pservice.get_estimated_network_size.return_value = 0

        task_fixed_header = Mock(
            concent_enabled=False,
        )
        task_header = Mock(
            max_price=1 * 10**18,
            task_id=str(uuid.uuid4()),
            subtask_timeout=37,
            fixed_header=task_fixed_header,
        )
        task = Mock(
            header=task_header,
            get_resources=Mock(return_value=[]),
            total_tasks=5,
            get_price=Mock(return_value=900),
            subtask_price=1000,
        )

        c.concent_service.enabled = False
        c.enqueue_new_task(task)
        assert not c.task_server.task_manager.create_task.called
        task_mock = MagicMock()
        task_mock.header.max_price = 1 * 10**18
        task_mock.header.subtask_timeout = 158
        task_mock.total_tasks = 3
        price = task_mock.header.max_price * task_mock.total_tasks
        task_mock.get_price.return_value = price
        task_mock.subtask_price = 1000
        c.task_server.task_manager.create_task.return_value = task_mock
        c.concent_service.enabled = True
        c.enqueue_new_task(dict(
            max_price=1 * 10**18,
            task_id=str(uuid.uuid4())
        ))
        c.funds_locker.persist = True
        assert c.task_server.task_manager.create_task.called
        c.transaction_system.concent_deposit.assert_called_once_with(
            required=mock.ANY,
            expected=mock.ANY,
        )
        c.funds_locker.persist = False

    @patch('golem.client.path')
    @patch('golem.client.async_run', side_effect=mock_async_run)
    def test_enqueue_new_task(self, *_):
        t_dict = {
            'resources': [
                '/Users/user/Desktop/folder/texture.tex',
                '/Users/user/Desktop/folder/model.mesh',
                '/Users/user/Desktop/folder/stylized_levi.blend'
            ],
            'name': 'Golem Task 17:41:45 GMT+0200 (CEST)',
            'type': 'blender',
            'timeout': '09:25:00',
            'subtasks': '6',
            'subtask_timeout': '4:10:00',
            'bid': '0.000032',
            'options': {
                'resolution': [1920, 1080],
                'frames': '1-10',
                'format': 'EXR',
                'output_path': '/Users/user/Desktop/',
                'compositing': True,
            }
        }

        def start_task(_, tid):
            return tid

        def add_new_task(instance, task, *_args, **_kwargs):
            instance.tasks_states[task.header.task_id] = TaskState()

        def create_resource_package(*_args):
            result = 'package_path', 'package_sha1'
            return done_deferred(result)

        def add_task(*_args, **_kwargs):
            resource_manager_result = 'res_hash', ['res_file_1']
            result = resource_manager_result, 'res_file_1', 'package_hash', 42
            return done_deferred(result)

        c = self.client
        c.resource_server = Mock()

        c.task_server.task_manager.start_task = MethodType(
            start_task, c.task_server.task_manager)
        c.task_server.task_manager.add_new_task = MethodType(
            add_new_task, c.task_server.task_manager)
        c.task_server.task_manager.key_id = 'deadbeef'

        c.resource_server.create_resource_package = Mock(
            side_effect=create_resource_package)
        c.resource_server.add_task = Mock(
            side_effect=add_task)
        c.p2pservice.get_estimated_network_size.return_value = 0

        deferred, task_id = c.enqueue_new_task(t_dict)
        task = sync_wait(deferred)
        assert isinstance(task, Task)
        assert task.header.task_id
        assert task.header.task_id == task_id
        assert c.resource_server.add_task.called

        c.task_server.task_manager.tasks[task_id] = task
        c.task_server.task_manager.tasks_states[task_id] = TaskState()
        frames = c.get_subtasks_frames(task_id)
        assert frames is not None

    def test_enqueue_new_task_concent_service_disabled(self, *_):
        c = self.client

        t_dict = {
            'resources': [
                '/Users/user/Desktop/folder/texture.tex',
                '/Users/user/Desktop/folder/model.mesh',
                '/Users/user/Desktop/folder/stylized_levi.blend'
            ],
            'name': 'Golem Task 17:41:45 GMT+0200 (CEST)',
            'type': 'blender',
            'timeout': '09:25:00',
            'subtasks': '6',
            'subtask_timeout': '4:10:00',
            'bid': '0.000032',
            'options': {
                'resolution': [1920, 1080],
                'frames': '1-10',
                'format': 'EXR',
                'output_path': '/Users/user/Desktop/',
                'compositing': True,
            },
            'concent_enabled': True,
        }

        c.concent_service = Mock()
        c.concent_service.enabled = False

        msg = "Cannot create task with concent enabled when " \
              "concent service is disabled"
        with self.assertRaises(Exception, msg=msg):
            c.enqueue_new_task(t_dict)

    def test_get_balance(self, *_):
        c = self.client

        c.transaction_system = Mock()

        result = {
            'gnt_available': 2,
            'gnt_locked': 1,
            'gnt_nonconverted': 0,
            'gnt_update_time': None,
            'eth_available': 2,
            'eth_locked': 1,
            'eth_update_time': None,
            'block_number': 222,
        }
        c.transaction_system.get_balance.return_value = result
        balance = sync_wait(c.get_balance())
        assert balance == {
            'gnt': "2",
            'av_gnt': "2",
            'eth': "2",
            'gnt_nonconverted': "0",
            'gnt_lock': "1",
            'eth_lock': "1",
            'last_gnt_update': "None",
            'last_eth_update': "None",
            'block_number': "222",
        }
        assert all(isinstance(entry, str) for entry in balance)

    def test_run_benchmark(self, *_):
        from apps.blender.blenderenvironment import BlenderEnvironment
        from apps.blender.benchmark.benchmark import BlenderBenchmark
        from apps.lux.luxenvironment import LuxRenderEnvironment
        from apps.lux.benchmark.benchmark import LuxBenchmark

        benchmark_manager = self.client.task_server.benchmark_manager
        benchmark_manager.run_benchmark = Mock()
        benchmark_manager.run_benchmark.side_effect = lambda b, tb, e, c, ec: \
            c(True)

        with self.assertRaisesRegex(Exception, "Unknown environment"):
            sync_wait(self.client.run_benchmark(str(uuid.uuid4())))

        sync_wait(self.client.run_benchmark(BlenderEnvironment.get_id()))

        assert benchmark_manager.run_benchmark.call_count == 1
        assert isinstance(benchmark_manager.run_benchmark.call_args[0][0],
                          BlenderBenchmark)

        sync_wait(self.client.run_benchmark(LuxRenderEnvironment.get_id()))

        assert benchmark_manager.run_benchmark.call_count == 2
        assert isinstance(benchmark_manager.run_benchmark.call_args[0][0],
                          LuxBenchmark)

        result = sync_wait(self.client.run_benchmark(
            DefaultEnvironment.get_id()))
        assert result > 100.0
        assert benchmark_manager.run_benchmark.call_count == 2

    def test_run_benchmark_fail(self, *_):
        from apps.dummy.dummyenvironment import DummyTaskEnvironment

        def raise_exc(*_args, **_kwargs):
            raise Exception('Test exception')

        with patch("golem.docker.image.DockerImage.is_available",
                   return_value=True), \
                patch("golem.docker.job.DockerJob.__init__",
                      side_effect=raise_exc), \
                self.assertRaisesRegex(Exception, 'Test exception'):
            sync_wait(self.client.run_benchmark(DummyTaskEnvironment.get_id()))

    def test_config_changed(self, *_):
        c = self.client

        c._publish = Mock()
        c.lock_config(True)
        c._publish.assert_called_with(UI.evt_lock_config, True)

        c._publish = Mock()
        c.config_changed()
        c._publish.assert_called_with(Environment.evt_opts_changed)

    def test_settings(self, *_):
        c = self.client

        new_node_name = str(uuid.uuid4())
        self.assertNotEqual(c.get_setting('node_name'), new_node_name)

        c.update_setting('node_name', new_node_name)
        self.assertEqual(c.get_setting('node_name'), new_node_name)
        self.assertEqual(c.get_settings()['node_name'], new_node_name)

        newer_node_name = str(uuid.uuid4())
        self.assertNotEqual(c.get_setting('node_name'), newer_node_name)

        settings = c.get_settings()
        self.assertIsInstance(settings['min_price'], str)
        self.assertIsInstance(settings['max_price'], str)

        settings['node_name'] = newer_node_name
        c.update_settings(settings)
        self.assertEqual(c.get_setting('node_name'), newer_node_name)

        # invalid settings
        with self.assertRaises(KeyError):
            c.get_setting(str(uuid.uuid4()))

        with self.assertRaises(KeyError):
            c.update_setting(str(uuid.uuid4()), 'value')

    def test_publisher(self, *_):
        from golem.rpc.session import Publisher

        c = self.client
        self.assertIsNone(c.rpc_publisher)

        rpc_session = Mock()
        publisher = Publisher(rpc_session)

        c.set_rpc_publisher(publisher)
        self.assertIsInstance(c.rpc_publisher, Publisher)
        self.assertIs(c.rpc_publisher.session, rpc_session)

        c.config_changed()
        rpc_session.publish.assert_called_with(Environment.evt_opts_changed)

    def test_test_status(self, *_):
        c = self.client

        result = c.check_test_status()
        self.assertFalse(result)

        c.task_test_result = json.dumps({"status": TaskTestStatus.started})
        result = c.check_test_status()
        print(result)
        self.assertEqual(c.task_test_result, result)

        c.task_test_result = json.dumps({"status": TaskTestStatus.success})
        result = c.check_test_status()
        self.assertEqual(c.task_test_result, None)

    def test_create_task(self, *_):
        t = DummyTask(total_tasks=10, owner=Node(node_name="node_name"),
                      task_definition=DummyTaskDefinition())

        c = self.client
        c.enqueue_new_task = Mock()
        c.create_task(DictSerializer.dump(t))
        self.assertTrue(c.enqueue_new_task.called)

    def test_delete_task(self, *_):
        c = self.client
        c.remove_task_header = Mock()
        c.remove_task = Mock()
        c.task_server = Mock()

        task_id = str(uuid.uuid4())
        c.delete_task(task_id)
        assert c.remove_task_header.called
        assert c.remove_task.called
        assert c.task_server.task_manager.delete_task.called
        c.remove_task.assert_called_with(task_id)

    def test_purge_tasks(self, *_):
        c = self.client
        c.remove_task_header = Mock()
        c.remove_task = Mock()
        c.task_server = Mock()

        task_id = str(uuid.uuid4())
        c.get_tasks = Mock(return_value=[{'id': task_id}, ])

        c.purge_tasks()
        assert c.get_tasks.called
        assert c.remove_task_header.called
        assert c.remove_task.called
        assert c.task_server.task_manager.delete_task.called
        c.remove_task.assert_called_with(task_id)

    def test_get_unsupport_reasons(self, *_):
        c = self.client
        c.task_server.task_keeper.get_unsupport_reasons = Mock()
        c.task_server.task_keeper.get_unsupport_reasons.return_value = [
            {'avg': '17.0.0', 'reason': 'app_version', 'ntasks': 3},
            {'avg': 7, 'reason': 'max_price', 'ntasks': 2},
            {'avg': None, 'reason': 'environment_missing', 'ntasks': 1},
            {'avg': None,
             'reason': 'environment_not_accepting_tasks', 'ntasks': 1},
            {'avg': None, 'reason': 'requesting_trust', 'ntasks': 0},
            {'avg': None, 'reason': 'deny_list', 'ntasks': 0},
            {'avg': None, 'reason': 'environment_unsupported', 'ntasks': 0}]
        c.task_archiver.get_unsupport_reasons = Mock()
        c.task_archiver.get_unsupport_reasons.side_effect = lambda days: [
            {'avg': str(days * 21) + '.0.0',
             'reason': 'app_version', 'ntasks': 3},
            {'avg': 7, 'reason': 'max_price', 'ntasks': 2},
            {'avg': None, 'reason': 'environment_missing', 'ntasks': 1},
            {'avg': None,
             'reason': 'environment_not_accepting_tasks', 'ntasks': 1},
            {'avg': None, 'reason': 'requesting_trust', 'ntasks': 0},
            {'avg': None, 'reason': 'deny_list', 'ntasks': 0},
            {'avg': None, 'reason': 'environment_unsupported', 'ntasks': 0}]

        # get_unsupport_reasons(0) is supposed to read current stats from
        # the task_keeper and should not look into archives
        reasons = c.get_unsupport_reasons(0)
        self.assertEqual(reasons[0]["avg"], "17.0.0")
        c.task_server.task_keeper.get_unsupport_reasons.assert_called_with()
        c.task_archiver.get_unsupport_reasons.assert_not_called()

        c.task_server.task_keeper.get_unsupport_reasons.reset_mock()
        c.task_archiver.get_unsupport_reasons.reset_mock()

        # for more days it's the opposite
        reasons = c.get_unsupport_reasons(2)
        self.assertEqual(reasons[0]["avg"], "42.0.0")
        c.task_archiver.get_unsupport_reasons.assert_called_with(2)
        c.task_server.task_keeper.get_unsupport_reasons.assert_not_called()

        # and for a negative number of days we should get an exception
        with self.assertRaises(ValueError):
            reasons = c.get_unsupport_reasons(-1)

    def test_task_preview(self, *_):
        task_id = str(uuid.uuid4())
        c = self.client
        c.task_server.task_manager.tasks[task_id] = Mock()
        c.task_server.task_manager.get_task_preview = Mock()

        c.get_task_preview(task_id)
        c.task_server.task_manager.get_task_preview.assert_called_with(
            task_id, single=False
        )

    def test_task_stats(self, *_):
        c = self.client

        result = c.get_task_stats()
        expected = {
            'host_state': "Idle",
            'provider_state': {'status': 'idle'},
            'in_network': 0,
            'supported': 0,
            'subtasks_computed': (0, 0),
            'subtasks_with_errors': (0, 0),
            'subtasks_with_timeout': (0, 0)
        }

        self.assertEqual(result, expected)

    def test_subtasks_borders(self, *_):
        task_id = str(uuid.uuid4())
        c = self.client
        c.task_server.task_manager.tasks[task_id] = Mock()
        c.task_server.task_manager.get_subtasks_borders = Mock()

        c.get_subtasks_borders(task_id)
        c.task_server.task_manager.get_subtasks_borders.assert_called_with(
            task_id, 1
        )

    def test_connection_status(self, *_):
        c = self.client

        # not connected
        self.assertTrue(
            c.connection_status().startswith("Application not listening")
        )

        # status without peers
        c.p2pservice.cur_port = 12345
        c.task_server.cur_port = 12346

        # status without peers
        self.assertTrue(c.connection_status().startswith("Not connected"))

        # peers
        c.p2pservice.incoming_peers = {
            str(i): self.__new_incoming_peer()
            for i in range(3)
        }
        c.p2pservice.peers = {str(i): self.__new_session() for i in range(4)}

        known_peers = c.get_known_peers()
        self.assertEqual(len(known_peers), 3)
        self.assertTrue(all(peer for peer in known_peers))

        connected_peers = c.get_connected_peers()
        self.assertEqual(len(connected_peers), 4)
        self.assertTrue(all(peer for peer in connected_peers))

        # status with peers
        self.assertTrue(c.connection_status().startswith("Connected"))

        # status without ports
        c.p2pservice.cur_port = 0
        self.assertTrue(
            c.connection_status().startswith("Application not listening")
        )

    def test_provider_status_starting(self, *_):
        # given
        self.client.task_server = None

        # when
        status = self.client.get_provider_status()

        # then
        expected_status = {
            'status': 'golem is starting',
        }
        assert status == expected_status

    def test_provider_status_computing(self, *_):
        # given
        task_computer = Mock()
        state_snapshot_dict = {
            'subtask_id': str(uuid.uuid4()),
            'progress': 0.0,
            'seconds_to_timeout': 0.0,
            'running_time_seconds': 0.0,
            'outfilebasename': "Test Task",
            'output_format': "PNG",
            'scene_file': "/golem/resources/cube.blend",
            'frames': [1],
            'start_task': 1,
            'end_task': 1,
            'total_tasks': 1,
        }
        task_computer.get_progress.return_value = \
            ComputingSubtaskStateSnapshot(**state_snapshot_dict)
        self.client.task_server.task_computer = task_computer

        # when
        status = self.client.get_provider_status()

        # then
        state_snapshot_dict['scene_file'] = "cube.blend"
        expected_status = {
            'status': 'computing',
            'subtask': state_snapshot_dict,
        }
        assert status == expected_status

    def test_provider_status_waiting_for_task(self, *_):
        # given
        task_computer = Mock()
        task_computer.get_progress.return_value = None
        task_computer.waiting_for_task = str(uuid.uuid4())
        self.client.task_server.task_computer = task_computer

        # when
        status = self.client.get_provider_status()

        # then
        expected_status = {
            'status': 'waiting for task',
            'task_id_waited_for': task_computer.waiting_for_task,
        }
        assert status == expected_status

    def test_provider_status_not_accepting_tasks(self, *_):
        # given
        self.client.config_desc.accept_tasks = False

        # when
        status = self.client.get_provider_status()

        # then
        expected_status = {
            'status': 'not accepting tasks',
        }
        assert status == expected_status

    def test_provider_status_idle(self, *_):
        # when
        status = self.client.get_provider_status()

        # then
        expected_status = {
            'status': 'idle',
        }
        assert status == expected_status

    def test_golem_version(self, *_):
        assert self.client.get_golem_version() == golem.__version__

    def test_golem_status(self, *_):
        status = 'component', 'method', 'stage', 'data'

        # no statuses published
        assert not self.client.get_golem_status()

        # status published, no rpc publisher
        StatusPublisher.publish(*status)
        assert not self.client.get_golem_status()

        # status published, with rpc publisher
        StatusPublisher._rpc_publisher = Mock()
        StatusPublisher.publish(*status)
        assert self.client.get_golem_status() == status

    def test_port_status(self, *_):
        port = random.randint(1, 65535)
        self.assertIsNone(self.client.node.port_statuses.get(port))

        dispatcher.send(
            signal="golem.p2p",
            event="no event at all",
            port=port,
            description="timeout"
        )
        self.assertIsNone(self.client.node.port_statuses.get(port))

        dispatcher.send(
            signal="golem.p2p",
            event="unreachable",
            port=port,
            description="timeout"
        )
        self.assertEqual(self.client.node.port_statuses.get(port), "timeout")

    def test_get_performance_values(self, *_):
        expected_perf = {DefaultEnvironment.get_id(): 0.0}
        assert self.client.get_performance_values() == expected_perf

    def test_block_node(self, *_):
        self.client.task_server.acl = Mock(spec=Acl)
        self.client.block_node('node_id')
        self.client.task_server.acl.disallow.assert_called_once_with(
            'node_id', persist=True)

    def test_run_test_task_success(self, *_):
        result = {'result': 'result'}
        estimated_memory = 1234
        time_spent = 1.234
        more = {'more': 'more'}

        def _run(_self: TaskTester):
            self.assertIsInstance(self.client.task_test_result, str)
            test_result = json.loads(self.client.task_test_result)
            self.assertEqual(test_result, {
                "status": TaskTestStatus.started,
                "error": True
            })

            _self.success_callback(result, estimated_memory, time_spent, **more)

        with patch.object(self.client.task_server.task_manager, 'create_task'),\
                patch('golem.client.TaskTester.run', _run):
            self.client._run_test_task({})

        self.assertIsInstance(self.client.task_test_result, str)
        test_result = json.loads(self.client.task_test_result)
        self.assertEqual(test_result, {
            "status": TaskTestStatus.success,
            "result": result,
            "estimated_memory": estimated_memory,
            "time_spent": time_spent,
            "more": more
        })

    def test_run_test_task_error(self, *_):
        error = ['error', 'error']
        more = {'more': 'more'}

        def _run(_self: TaskTester):
            self.assertIsInstance(self.client.task_test_result, str)
            test_result = json.loads(self.client.task_test_result)
            self.assertEqual(test_result, {
                "status": TaskTestStatus.started,
                "error": True
            })

            _self.error_callback(*error, **more)

        with patch.object(self.client.task_server.task_manager, 'create_task'),\
                patch('golem.client.TaskTester.run', _run):
            self.client._run_test_task({})

        self.assertIsInstance(self.client.task_test_result, str)
        test_result = json.loads(self.client.task_test_result)
        self.assertEqual(test_result, {
            "status": TaskTestStatus.error,
            "error": error,
            "more": more
        })

    @classmethod
    def __new_incoming_peer(cls):
        return dict(node=cls.__new_session())

    @staticmethod
    def __new_session():
        session = Mock()
        for attr in PeerSessionInfo.attributes:
            setattr(session, attr, str(uuid.uuid4()))
        return session


def test_task_computer_event_listener():
    client = Mock()
    listener = ClientTaskComputerEventListener(client)

    listener.lock_config(True)
    client.lock_config.assert_called_with(True)

    listener.lock_config(False)
    client.lock_config.assert_called_with(False)


class TestDepositBalance(TestClientBase):
    @freeze_time("2018-01-01 01:00:00")
    def test_unlocking(self, *_):
        self.client.transaction_system.concent_timelock\
            .return_value = int(time.time())
        with freeze_time("2018-01-01 00:59:59"):
            result = sync_wait(self.client.get_deposit_balance())
        self.assertEqual(result['status'], 'unlocking')

    @freeze_time("2018-01-01 01:00:00")
    def test_unlocked(self, *_):
        self.client.transaction_system.concent_timelock\
            .return_value = int(time.time())
        with freeze_time("2018-01-01 01:00:01"):
            result = sync_wait(self.client.get_deposit_balance())
        self.assertEqual(result['status'], 'unlocked')

    def test_locked(self, *_):
        self.client.transaction_system.concent_timelock\
            .return_value = 0
        result = sync_wait(self.client.get_deposit_balance())
        self.assertEqual(result['status'], 'locked')


class DepositPaymentsListTest(TestClientBase):
    def test_empty(self):
        self.assertEqual(self.client.get_deposit_payments_list(), [])

    def test_one(self):
        tx_hash = \
            '0x5e9880b3e9349b609917014690c7a0afcdec6dbbfbef3812b27b60d246ca10ae'
        value = 31337
        ts = 1514761200.0
        dt = datetime.datetime.fromtimestamp(ts)
        model.DepositPayment.create(
            value=value,
            tx=tx_hash,
            created_date=dt,
            modified_date=dt,
        )
        expected = [
            {
                'created': ts,
                'modified': ts,
                'fee': None,
                'status': 'awaiting',
                'transaction': tx_hash,
                'value': str(value),
            },
        ]
        self.assertEqual(
            expected,
            self.client.get_deposit_payments_list(),
        )


class TestClientPEP8(TestCase, testutils.PEP8MixIn):
    PEP8_FILES = [
        "golem/client.py",
    ]<|MERGE_RESOLUTION|>--- conflicted
+++ resolved
@@ -373,20 +373,6 @@
 
     @patch('golem.client.get_timestamp_utc')
     def test_clean_old_tasks_no_tasks(self, *_):
-<<<<<<< HEAD
-        self.client = Client(
-            datadir=self.path,
-            app_config=MagicMock(),
-            config_desc=ClientConfigDescriptor(),
-            keys_auth=MagicMock(),
-            database=MagicMock(),
-            transaction_system=MagicMock(),
-            connect_to_known_hosts=False,
-            use_docker_manager=False,
-            use_monitor=False
-        )
-=======
->>>>>>> 3a65d9e7
         self.client.get_tasks = Mock(return_value=[])
         self.client.delete_task = Mock()
         self.client.clean_old_tasks()
@@ -394,20 +380,6 @@
 
     @patch('golem.client.get_timestamp_utc')
     def test_clean_old_tasks_only_new(self, get_timestamp, *_):
-<<<<<<< HEAD
-        self.client = Client(
-            datadir=self.path,
-            app_config=MagicMock(),
-            config_desc=ClientConfigDescriptor(),
-            keys_auth=MagicMock(),
-            database=MagicMock(),
-            transaction_system=MagicMock(),
-            connect_to_known_hosts=False,
-            use_docker_manager=False,
-            use_monitor=False
-        )
-=======
->>>>>>> 3a65d9e7
         self.client.config_desc.clean_tasks_older_than_seconds = 5
         self.client.get_tasks = Mock(return_value=[{
             'time_started': 0,
@@ -421,20 +393,6 @@
 
     @patch('golem.client.get_timestamp_utc')
     def test_clean_old_tasks_old_and_new(self, get_timestamp, *_):
-<<<<<<< HEAD
-        self.client = Client(
-            datadir=self.path,
-            app_config=MagicMock(),
-            config_desc=ClientConfigDescriptor(),
-            keys_auth=MagicMock(),
-            database=MagicMock(),
-            transaction_system=MagicMock(),
-            connect_to_known_hosts=False,
-            use_docker_manager=False,
-            use_monitor=False
-        )
-=======
->>>>>>> 3a65d9e7
         self.client.config_desc.clean_tasks_older_than_seconds = 5
         self.client.get_tasks = Mock(return_value=[{
             'time_started': 0,
