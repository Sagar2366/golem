--- conflicted
+++ resolved
@@ -40,12 +40,11 @@
 
 def get_example_task_header(key_id):
     return {
-<<<<<<< HEAD
         "fixed_header": {
             "task_id": generate_id(key_id),
             "environment": "DEFAULT",
             "task_owner": dict(
-                key=encode_hex(key_id),
+                key=encode_hex(key_id)[2:],
                 node_name="ABC",
                 prv_port=40103,
                 prv_addr='10.0.0.10',
@@ -64,25 +63,6 @@
             "byte_repr": Mask().to_bytes()
         },
         "timestamp": 0,
-=======
-        "task_id": generate_id(key_id),
-        "environment": "DEFAULT",
-        "task_owner": dict(
-            key=encode_hex(key_id)[2:],
-            node_name="ABC",
-            prv_port=40103,
-            prv_addr='10.0.0.10',
-            pub_port=40103,
-            pub_addr='1.2.3.4'
-        ),
-        "deadline": timeout_to_deadline(1201),
-        "subtask_timeout": 120,
-        "max_price": 20,
-        "resource_size": 2 * 1024,
-        "estimated_memory": 3 * 1024,
-        "signature": None,
-        "min_version": golem.__version__,
->>>>>>> 232b25e7
     }
 
 
