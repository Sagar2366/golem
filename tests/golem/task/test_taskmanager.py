# pylint: disable=too-many-lines
import datetime
import os
import random
import shutil
import time
import uuid
from collections import OrderedDict
from pathlib import Path
from unittest.mock import Mock, patch, MagicMock

from faker import Faker
from freezegun import freeze_time
from golem_messages.factories.datastructures import p2p as dt_p2p_factory
from golem_messages.factories.datastructures import tasks as dt_tasks_factory
from golem_messages.message import ComputeTaskDef
from pydispatch import dispatcher
from twisted.internet.defer import fail

from apps.appsmanager import AppsManager
from apps.core.task.coretask import CoreTask
from apps.core.task.coretaskstate import TaskDefinition
from apps.blender.task.blenderrendertask import BlenderRenderTask
from golem import testutils
from golem.core.common import timeout_to_deadline
from golem.core.keysauth import KeysAuth
from golem.network.p2p.local_node import LocalNode
from golem.resource import dirmanager
from golem.task.taskbase import Task, \
    TaskEventListener, AcceptClientVerdict
from golem.task.taskclient import TaskClient
from golem.task.taskmanager import TaskManager, logger
from golem.task.taskstate import SubtaskStatus, SubtaskState, TaskState, \
    TaskStatus, TaskOp, SubtaskOp, OtherOp
from golem.testutils import DatabaseFixture
from golem.tools.assertlogs import LogTestCase
from golem.tools.testwithreactor import TestDatabaseWithReactor

from apps.dummy.task.dummytask import (
    DummyTaskDefaults,
    DummyTaskBuilder)
from apps.dummy.task.dummytaskstate import DummyTaskDefinition
from golem.resource.dirmanager import DirManager


fake = Faker()


class PickableMock(Mock):
    # to make the mock pickable
    def __reduce__(self):
        return (Mock, ())


class TaskMock(Task):

    def __init__(self, *args, **kwargs):
        super().__init__(*args, **kwargs)
        self.task_definition = Mock()
        self.task_definition.timeout = 10
        self.tmp_dir = None

    def query_extra_data(self, *args, **kwargs):
        return self.query_extra_data_return_value

    def get_total_tasks(self):
        return 0

    def __getstate__(self):
        state = super(TaskMock, self).__getstate__()
        del state['query_extra_data_return_value']
        return state

    # to make the mock pickable
    def __reduce__(self):
        return (Mock, ())


@patch.multiple(TaskMock, __abstractmethods__=frozenset())
@patch.multiple(Task, __abstractmethods__=frozenset())
class TestTaskManager(LogTestCase, TestDatabaseWithReactor,  # noqa # pylint: disable=too-many-ancestors
                      testutils.PEP8MixIn):
    PEP8_FILES = [
        'golem/task/taskmanager.py',
    ]

    def setUp(self):
        super(TestTaskManager, self).setUp()
        random.seed()
        self.test_nonce = "%.3f-%d" % (time.time(), random.random() * 10000)
        keys_auth = Mock()
        keys_auth._private_key = b'a' * 32
        keys_auth.sign.return_value = 'sig_%s' % (self.test_nonce,)
        self.tm = TaskManager(
            dt_p2p_factory.Node(),
            keys_auth,
            root_path=self.path,
            task_persistence=True,
            finished_cb=Mock()
        )
        self.tm.key_id = "KEYID"

    def tearDown(self):
        super(TestTaskManager, self).tearDown()
        shutil.rmtree(str(self.tm.tasks_dir))

    def _get_task_header(self, task_id, timeout, subtask_timeout):
        return dt_tasks_factory.TaskHeader(
            task_id=task_id,
            task_owner=dt_p2p_factory.Node(
                key="task_owner_key_%s" % (self.test_nonce,),
                node_name=fake.name(),
                pub_addr=fake.random_int(min=0, max=65535),
                pub_port=fake.random_int(min=0, max=65535),
            ),
            environment="test_environ_%s" % (self.test_nonce,),
            resource_size=2 * 1024,
            estimated_memory=3 * 1024,
            max_price=1010,
            deadline=timeout_to_deadline(timeout),
            subtask_timeout=subtask_timeout,
        )

    def _get_task_mock(self, task_id="xyz", subtask_id="xxyyzz", timeout=120,
                       subtask_timeout=120):
        header = self._get_task_header(task_id, timeout, subtask_timeout)
        task_mock = TaskMock(header, src_code='', task_definition=Mock())
        task_mock.tmp_dir = self.path

        ctd = ComputeTaskDef()
        ctd['task_id'] = task_id
        ctd['subtask_id'] = subtask_id
        ctd['deadline'] = timeout_to_deadline(subtask_timeout)

        task_mock.query_extra_data_return_value = Task.ExtraData(ctd=ctd)
        Task.get_progress = Mock()
        task_mock.get_progress.return_value = 0.3
        task_mock.accept_client = Mock()
        task_mock.should_accept_client = Mock()
        task_mock.should_accept_client.return_value = \
            AcceptClientVerdict.ACCEPTED

        return task_mock

    def _connect_signal_handler(self):
        handler_called = False
        params = []

        def handler(sender, signal, event, task_id, subtask_id=None, op=None):  # noqa pylint: too-many-arguments
            nonlocal handler_called
            nonlocal params

            handler_called = True
            params.append((sender, signal, event, task_id, subtask_id, op))

        def checker(expected_events):
            self.assertTrue(handler_called, "Handler should have been called")

            for (e_task_id, e_subtask_id, e_op) in expected_events[::-1]:
                sender, signal, event, task_id, subtask_id, op = params.pop()

                self.assertEqual(event, "task_status_updated", "Bad event")
                if e_task_id:
                    self.assertEqual(task_id, e_task_id, "wrong task")
                if e_subtask_id:
                    self.assertIsNotNone(subtask_id, "No subtask_id")
                    self.assertEqual(subtask_id, e_subtask_id, "Bad subtask_id")
                if e_op:
                    self.assertIsNotNone(op, "No operation")
                    self.assertEqual(op, e_op, "Bad operation")

        dispatcher.connect(handler,
                           signal="golem.taskmanager",
                           sender=dispatcher.Any,
                           weak=True)

        return handler, checker

    def test_start_task(self):
        task_mock = self._get_task_mock()

        (handler, checker) = self._connect_signal_handler()
        self.tm.add_new_task(task_mock)
        self.tm.start_task(task_mock.header.task_id)
        checker([("xyz", None, TaskOp.CREATED),
                 ("xyz", None, TaskOp.STARTED)])
        del handler

        with self.assertRaises(RuntimeError):
            self.tm.start_task(task_mock.header.task_id)

        with self.assertLogs(logger, level="WARNING") as log:
            self.tm.start_task(str(uuid.uuid4()))
        assert any("This is not my task" in log for log in log.output)

    def _get_test_dummy_task(self, task_id):
        defaults = DummyTaskDefaults()
        tdd = DummyTaskDefinition(defaults)
        dm = DirManager(self.path)
        dtb = DummyTaskBuilder(dt_p2p_factory.Node(node_name="MyNode"), tdd, dm)

        dummy_task = dtb.build()
        header = self._get_task_header(task_id=task_id, timeout=120,
                                       subtask_timeout=120)
        dummy_task.header = header

        return dummy_task

    def test_dump_and_restore(self):

        task_ids = ["xyz0", "xyz1"]
        tasks = [self._get_test_dummy_task(task_id) for task_id in task_ids]

        with self.assertLogs(logger, level="DEBUG") as log:
            keys_auth = Mock()
            keys_auth._private_key = b'a' * 32
            temp_tm = TaskManager(dt_p2p_factory.Node(),
                                  keys_auth=keys_auth,
                                  root_path=self.path,
                                  task_persistence=True)

            temp_tm.key_id = "KEYID"

            for task, task_id in zip(tasks, task_ids):
                temp_tm.add_new_task(task)
                temp_tm.start_task(task.header.task_id)
                assert any(
                    "TASK %s DUMPED" % task_id in log for log in log.output)

        with self.assertLogs(logger, level="DEBUG") as log:
            fresh_tm = TaskManager(dt_p2p_factory.Node(), keys_auth=Mock(),
                                   root_path=self.path, task_persistence=True)

            assert any(
                "SEARCHING FOR TASKS TO RESTORE" in log for log in log.output)
            assert any("RESTORE TASKS" in log for log in log.output)

            for task, task_id in zip(tasks, task_ids):
                assert task.header.task_id == task_id

                restored_task = fresh_tm.tasks[task_id]
                restored_state = fresh_tm.tasks_states[task_id]
                original_state = temp_tm.tasks_states[task_id]

                assert any(
                    "TASK %s RESTORED" % task_id in log for log in log.output)
                # check some task's properties...
                assert restored_task.header.task_id == task_id
                assert original_state.__dict__ == restored_state.__dict__

    def test_remove_wrong_task_during_restore(self):
        broken_pickle_file = self.tm.tasks_dir / "broken.pickle"
        with broken_pickle_file.open('w') as f:
            f.write("notapickle")
        assert broken_pickle_file.is_file()
        self.tm.restore_tasks()
        assert not broken_pickle_file.is_file()

    def test_got_wants_to_compute(self, *_):
        task_mock = self._get_task_mock()
        self.tm.add_new_task(task_mock)

        (handler, checker) = self._connect_signal_handler()
        self.tm.got_wants_to_compute("xyz", "1234", "a name")
        checker([("xyz", None, TaskOp.WORK_OFFER_RECEIVED)])
        del handler

    def test_get_next_subtask_not_my_task(self):

        wrong_task = not self.tm.is_my_task("xyz")
        subtask = self.tm.get_next_subtask(
            "DEF", "DEF", "xyz", 1000, 10, 5, 10, 2, "10.10.10.10")
        assert subtask is None
        assert wrong_task

    def test_get_next_subtask_wait_for_node(self):
        task_mock = self._get_task_mock()
        task_mock.should_accept_client.return_value = \
            AcceptClientVerdict.REJECTED

        self.tm.add_new_task(task_mock)
        self.tm.start_task(task_mock.header.task_id)

        wrong_task = not self.tm.is_my_task("xyz")
        subtask = self.tm.get_next_subtask(
            "DEF", "DEF", "xyz", 1000, 10, 5, 10, 2, "10.10.10.10")

        assert subtask is None
        assert not wrong_task

    def test_get_next_subtask_progress_completed(self):
        task_mock = self._get_task_mock()
        task_mock.should_accept_client.return_value = \
            AcceptClientVerdict.ACCEPTED
        task_mock.get_progress.return_value = 1.0

        self.tm.add_new_task(task_mock)
        self.tm.start_task(task_mock.header.task_id)

        wrong_task = not self.tm.is_my_task("xyz")
        assert not wrong_task
        subtask = self.tm.get_next_subtask(
            "DEF", "DEF", "xyz", 1000, 10, 5, 10, 2, "10.10.10.10")

        assert subtask is None

    @patch('golem.task.taskbase.Task.needs_computation', return_value=True)
    def test_get_next_subtask(self, *_):
        task_mock = self._get_task_mock()

        # Task's initial state is set to 'notStarted' (found in activeStatus)
        self.tm.add_new_task(task_mock)
        self.tm.start_task(task_mock.header.task_id)

        (handler, checker) = self._connect_signal_handler()
        wrong_task = not self.tm.is_my_task("xyz")
        subtask = self.tm.get_next_subtask(
            "DEF", "DEF", "xyz", 1000, 10, 5, 10, 2, "10.10.10.10")
        assert subtask is not None
        assert not wrong_task
        checker([("xyz", subtask['subtask_id'], SubtaskOp.ASSIGNED)])
        del handler

        self.tm.tasks_states["xyz"].status = self.tm.activeStatus[0]
        wrong_task = not self.tm.is_my_task("xyz")
        subtask = self.tm.get_next_subtask(
            "DEF", "DEF", "xyz", 1000, 10, 1, 10, 2, "10.10.10.10")
        assert subtask is None
        assert not wrong_task

        wrong_task = not self.tm.is_my_task("xyz")
        subtask = self.tm.get_next_subtask(
            "DEF", "DEF", "xyz", 1000, 10, 5, 2, 2, "10.10.10.10")
        assert subtask is None
        assert not wrong_task

        wrong_task = not self.tm.is_my_task("xyz")
        subtask = self.tm.get_next_subtask(
            "DEF", "DEF", "xyz", 1000, 10, 5, 10, 2, "10.10.10.10")
        assert subtask is None
        assert not wrong_task

        task_mock.query_extra_data_return_value.ctd['subtask_id'] = "xyzxyz"
        wrong_task = not self.tm.is_my_task("xyz")
        subtask = self.tm.get_next_subtask(
            "DEF", "DEF", "xyz", 1000, 10, 5, 10, 2, "10.10.10.10")
        self.assertIsInstance(subtask, ComputeTaskDef)
        assert not wrong_task

        task_mock.query_extra_data_return_value.ctd['subtask_id'] = "xyzxyz2"
        wrong_task = not self.tm.is_my_task("xyz")
        subtask = self.tm.get_next_subtask(
            "DEF", "DEF", "xyz", 1000, 20000, 5, 10, 2, "10.10.10.10")
        assert subtask is None
        assert not wrong_task

        wrong_task = not self.tm.is_my_task("xyz")
        subtask = self.tm.get_next_subtask(
            "DEF", "DEF", "xyz", 1000, 10, 5, 10, 2, "10.10.10.10")
        assert isinstance(subtask, ComputeTaskDef)
        assert not wrong_task

        del self.tm.subtask2task_mapping["xyzxyz2"]
        wrong_task = not self.tm.is_my_task("xyz")
        subtask = self.tm.get_next_subtask(
            "DEF", "DEF", "xyz", 1000, 10, 5, 10, 2, "10.10.10.10")
        assert subtask is None

        del self.tm.tasks_states["xyz"].subtask_states["xyzxyz2"]
        wrong_task = not self.tm.is_my_task("xyz")
        subtask = self.tm.get_next_subtask(
            "DEF", "DEF", "xyz", 1000, 10, 5, 10, 2, "10.10.10.10")
        assert isinstance(subtask, ComputeTaskDef)

        self.tm.delete_task("xyz")
        assert self.tm.tasks.get("xyz") is None
        assert self.tm.tasks_states.get("xyz") is None

    def test_check_next_subtask_not_my_task(self):
        checked = self.tm.check_next_subtask("aaa", "aaa", "aaa", 1)
        assert not checked

    def test_should_wait_for_node_not_my_task(self):
        should_wait = self.tm.should_wait_for_node("aaa", "aaa")
        assert not should_wait

    def test_delete_task_with_dump(self):
        task_id = "xyz"
        task = self._get_test_dummy_task(task_id)
        with self.assertLogs(logger, level="DEBUG") as log:
            self.tm.add_new_task(task)
            self.tm.start_task(task.header.task_id)
            assert any("TASK %s DUMPED" % task_id in log for log in log.output)
            assert any("Task %s added" % task_id in log for log in log.output)

            paf = self.tm._dump_filepath(task_id)
            assert paf.is_file()
            self.tm.delete_task(task_id)
            assert self.tm.tasks.get(task_id) is None
            assert self.tm.tasks_states.get(task_id) is None
            assert not paf.is_file()

    @patch('golem.task.taskmanager.TaskManager.dump_task')
    def test_computed_task_received(self, _):
        owner = dt_p2p_factory.Node(
            node_name="ABC",
            pub_addr="10.10.10.10",
            pub_port=1024,
            key="key_id",
        )
        th = dt_tasks_factory.TaskHeader(
            task_id="xyz",
            environment="DEFAULT",
            task_owner=owner,
        )
        th.max_price = 50
        th.subtask_timeout = 1

        class TestTask(Task):
            def __init__(self, header, src_code, subtasks_id, verify_subtasks):
                super(TestTask, self).__init__(header, src_code, Mock())
                self.finished = {k: False for k in subtasks_id}
                self.restarted = {k: False for k in subtasks_id}
                self.verify_subtasks = verify_subtasks
                self.subtasks_id = subtasks_id

            def query_extra_data(self, perf_index, num_cores=1, node_id=None,
                                 node_name=None):
                ctd = ComputeTaskDef()
                ctd['task_id'] = self.header.task_id
                ctd['subtask_id'] = self.subtasks_id[0]
                self.subtasks_id = self.subtasks_id[1:]
                e = self.ExtraData(ctd=ctd)
                return e

            def get_total_tasks(self):
                return 0

            def needs_computation(self):
                return sum(self.finished.values()) != len(self.finished)

            def computation_finished(self, subtask_id, task_result,
                                     verification_finished=None):
                if not self.restarted[subtask_id]:
                    self.finished[subtask_id] = True
                verification_finished()

            def verify_subtask(self, subtask_id):
                return self.verify_subtasks[subtask_id]

            def finished_computation(self):
                return not self.needs_computation()

            def verify_task(self):
                return self.finished_computation()

            def restart_subtask(self, subtask_id):
                self.restarted[subtask_id] = True

            def should_accept_client(self, node_id):
                return AcceptClientVerdict.ACCEPTED

            def accept_client(self, node_id):
                return AcceptClientVerdict.ACCEPTED

        t = TestTask(th, "print 'Hello world'", ["xxyyzz"],
                     verify_subtasks={"xxyyzz": True})
        self.tm.add_new_task(t)
        self.tm.start_task(t.header.task_id)
        wrong_task = not self.tm.is_my_task("xyz")
        should_wait = self.tm.should_wait_for_node("xyz", "DEF")
        ctd = self.tm.get_next_subtask("DEF", "DEF", "xyz", 1030, 10, 10000,
                                       10000, 10000)
        assert not wrong_task
        assert ctd['subtask_id'] == "xxyyzz"
        assert not should_wait
        task_id = self.tm.subtask2task_mapping["xxyyzz"]
        assert task_id == "xyz"
        ss = self.tm.tasks_states["xyz"].subtask_states["xxyyzz"]
        assert ss.subtask_status == SubtaskStatus.starting
        self.tm.verification_finished = Mock()
        (handler, checker) = self._connect_signal_handler()
        self.tm.computed_task_received("xxyyzz", [],
                                       self.tm.verification_finished)
        assert self.tm.verification_finished.call_count == 1
        assert t.finished["xxyyzz"]
        assert ss.subtask_progress == 1.0
        assert ss.subtask_rem_time == 0.0
        assert ss.subtask_status == SubtaskStatus.finished
        assert self.tm.tasks_states["xyz"].status == TaskStatus.finished
        checker([("xyz", ctd['subtask_id'], SubtaskOp.FINISHED),
                 ("xyz", None, TaskOp.FINISHED)])
        del handler

        th.task_id = "abc"
        t2 = TestTask(th, "print 'Hello world'", ["aabbcc"],
                      verify_subtasks={"aabbcc": True})
        self.tm.add_new_task(t2)
        self.tm.start_task(t2.header.task_id)
        progress = self.tm.get_progresses()
        assert progress != {}
        wrong_task = not self.tm.is_my_task("abc")
        should_wait = self.tm.should_wait_for_node("abc", "DEF")
        ctd = self.tm.get_next_subtask("DEF", "DEF", "abc", 1030, 10, 10000,
                                       10000, 10000)
        assert not wrong_task
        assert ctd['subtask_id'] == "aabbcc"
        assert not should_wait
        (handler, checker) = self._connect_signal_handler()
        self.tm.restart_subtask("aabbcc")
        ss = self.tm.tasks_states["abc"].subtask_states["aabbcc"]
        assert ss.subtask_status == SubtaskStatus.restarted
        self.tm.computed_task_received("aabbcc", [],
                                       self.tm.verification_finished)
        assert self.tm.verification_finished.call_count == 2
        assert ss.subtask_progress == 0.0
        assert ss.subtask_status == SubtaskStatus.restarted
        assert not t2.finished["aabbcc"]
        checker([("abc", "aabbcc", SubtaskOp.RESTARTED),
                 ("abc", "aabbcc", OtherOp.UNEXPECTED)])
        del handler

        th.task_id = "qwe"
        t3 = TestTask(th, "print 'Hello world!", ["qqwwee", "rrttyy"],
                      {"qqwwee": True, "rrttyy": True})
        self.tm.add_new_task(t3)
        self.tm.start_task(t3.header.task_id)
        wrong_task = not self.tm.is_my_task("qwe")
        should_wait = self.tm.should_wait_for_node("qwe", "DEF")
        ctd = self.tm.get_next_subtask("DEF", "DEF", "qwe", 1030, 10, 10000,
                                       10000, 10000)
        assert not wrong_task
        assert ctd['subtask_id'] == "qqwwee"
        (handler, checker) = self._connect_signal_handler()
        self.tm.task_computation_failure("qqwwee", "something went wrong")
        checker([("qwe", ctd['subtask_id'], SubtaskOp.FAILED)])
        del handler
        ss = self.tm.tasks_states["qwe"].subtask_states["qqwwee"]
        assert ss.subtask_status == SubtaskStatus.failure
        assert ss.subtask_progress == 1.0
        assert ss.subtask_rem_time == 0.0
        assert ss.stderr == "something went wrong"
        with self.assertLogs(logger, level="WARNING"):
            (handler, checker) = self._connect_signal_handler()
            self.tm.computed_task_received(
                "qqwwee", [],
                self.tm.verification_finished)
            checker([("qwe", "qqwwee", OtherOp.UNEXPECTED)])
            del handler
        assert self.tm.verification_finished.call_count == 3
        th.task_id = "task4"
        t2 = TestTask(th, "print 'Hello world!", ["ttt4", "sss4"],
                      {'ttt4': False, 'sss4': True})
        self.tm.add_new_task(t2)
        self.tm.start_task(t2.header.task_id)
        wrong_task = not self.tm.is_my_task("task4")
        should_wait = self.tm.should_wait_for_node("task4", "DEF")
        ctd = self.tm.get_next_subtask("DEF", "DEF", "task4", 1000, 10, 5, 10,
                                       2, "10.10.10.10")
        assert not wrong_task
        assert ctd['subtask_id'] == "ttt4"
        (handler, checker) = self._connect_signal_handler()
        self.tm.computed_task_received("ttt4", [],
                                       self.tm.verification_finished)
        assert self.tm.verification_finished.call_count == 4
        assert self.tm.tasks_states["task4"].subtask_states[
                   "ttt4"].subtask_status == SubtaskStatus.failure
        self.tm.computed_task_received("ttt4", [],
                                       self.tm.verification_finished)
        assert self.tm.verification_finished.call_count == 5
        wrong_task = not self.tm.is_my_task("task4")
        should_wait = self.tm.should_wait_for_node("task4", "DEF")
        ctd = self.tm.get_next_subtask("DEF", "DEF", "task4", 1000, 10, 5, 10,
                                       2, "10.10.10.10")
        assert not wrong_task
        assert ctd['subtask_id'] == "sss4"
        self.tm.computed_task_received("sss4", [],
                                       self.tm.verification_finished)
        assert self.tm.verification_finished.call_count == 6
        checker([("task4", "ttt4", SubtaskOp.NOT_ACCEPTED),
                 ("task4", "ttt4", OtherOp.UNEXPECTED),
                 ("task4", "sss4", SubtaskOp.ASSIGNED),
                 ("task4", "sss4", SubtaskOp.FINISHED),
                 ("task4", None, TaskOp.FINISHED)])
        del handler

    def test_computed_task_received_failure(self):
        # GIVEN
        task_id = "unittest_task_id"
        subtask_id = "unittest_subtask_id"
        result = Mock()
        mock_finished = Mock()

        self.tm.notice_task_updated = Mock()
        self.tm.subtask2task_mapping[subtask_id] = task_id

        task_obj = self.tm.tasks[task_id] = Mock()
        task_obj.computation_finished = lambda a, b, cb: cb()
        task_obj.finished_computation = Mock(return_value=True)
        task_obj.verify_task = Mock(return_value=False)

        task_state = self.tm.tasks_states[task_id] = Mock()
        task_state.status = TaskStatus.computing
        task_state.subtask_states = dict()

        subtask_state = task_state.subtask_states[subtask_id] = Mock()
        subtask_state.subtask_status = SubtaskStatus.downloading

        # WHEN
        with self.assertLogs(logger, level="DEBUG") as log:
            self.tm.computed_task_received(subtask_id, result, mock_finished)

        # THEN
        expected_warn = f"Task finished but was not accepted. " \
                        f"task_id='{task_id}'"
        assert any(expected_warn in s for s in log.output)
        assert self.tm.notice_task_updated.call_count == 2
        self.tm.notice_task_updated.assert_called_with(
            task_id, op=TaskOp.NOT_ACCEPTED)
        mock_finished.assert_called_once()

    @patch('golem.task.taskmanager.TaskManager.dump_task')
    def test_task_result_incoming(self, dump_mock):
        subtask_id = "xxyyzz"
        node_id = 'node'

        task_mock = self._get_task_mock()
        task_mock.counting_nodes = {}

        with patch("golem.task.taskbase.Task.result_incoming") \
                as result_incoming_mock:
            self.tm.task_result_incoming(subtask_id)
            assert not result_incoming_mock.called

        task_mock.subtasks_given = dict()
        task_mock.subtasks_given[subtask_id] = TaskClient(node_id)

        subtask_state = SubtaskState()
        subtask_state.node_id = node_id
        subtask_state.status = SubtaskStatus.downloading
        subtask_state.subtask_id = subtask_id

        task_state = TaskState()
        task_state.subtask_states[subtask_id] = subtask_state

        self.tm.add_new_task(task_mock)
        self.tm.subtask2task_mapping[subtask_id] = "xyz"
        self.tm.tasks_states["xyz"] = task_state

        with patch("golem.task.taskbase.Task.result_incoming") \
                as result_incoming_mock:
            (handler, checker) = self._connect_signal_handler()
            self.tm.task_result_incoming(subtask_id)
            assert result_incoming_mock.called
            assert dump_mock.called
            checker([("xyz", subtask_id, SubtaskOp.RESULT_DOWNLOADING)])

        self.tm.tasks = []
        with patch("golem.task.taskbase.Task.result_incoming") \
                as result_incoming_mock:
            self.tm.task_result_incoming(subtask_id)
            assert not result_incoming_mock.called

    @patch('golem.task.taskmanager.TaskManager.dump_task')
    def test_task_computation_failure(self, *_):
        # create a task with a single subtask, call task_computation_failure
        # twice; event handler should be called twice, first notifying of
        # subtask failure, then notifying about unexpected subtask
        task_mock = self._get_task_mock()
        task_mock.needs_computation = lambda: True
        self.tm.add_new_task(task_mock)
        self.tm.start_task(task_mock.header.task_id)
        task_mock.query_extra_data_return_value.ctd['subtask_id'] = "aabbcc"
        self.tm.get_next_subtask("NODE", "NODE", "xyz", 1000, 100, 10000, 10000)
        (handler, checker) = self._connect_signal_handler()
        assert self.tm.task_computation_failure("aabbcc",
                                                "something went wrong")
        ss = self.tm.tasks_states["xyz"].subtask_states["aabbcc"]
        assert ss.subtask_status == SubtaskStatus.failure
        assert not self.tm.task_computation_failure("aabbcc",
                                                    "something went wrong")
        checker([("xyz", "aabbcc", SubtaskOp.FAILED),
                 ("xyz", "aabbcc", OtherOp.UNEXPECTED)])
        del handler

    @patch('golem.task.taskbase.Task.needs_computation', return_value=True)
    def test_get_subtasks(self, *_):
        assert self.tm.get_subtasks("Task 1") is None

        task_mock = self._get_task_mock()
        self.tm.add_new_task(task_mock)
        self.tm.start_task(task_mock.header.task_id)
        task_mock2 = self._get_task_mock("TASK 1", "SUBTASK 1")

        self.tm.add_new_task(task_mock2)
        self.tm.start_task(task_mock2.header.task_id)
        assert self.tm.get_subtasks("xyz") == []
        assert self.tm.get_subtasks("TASK 1") == []

        self.tm.get_next_subtask("NODEID", "NODENAME", "xyz", 1000, 100, 10000,
                                 10000)
        self.tm.get_next_subtask("NODEID", "NODENAME", "TASK 1", 1000, 100,
                                 10000, 10000)
        task_mock.query_extra_data_return_value.ctd['subtask_id'] = "aabbcc"
        self.tm.get_next_subtask("NODEID2", "NODENAME", "xyz", 1000, 100, 10000,
                                 10000)
        task_mock.query_extra_data_return_value.ctd['subtask_id'] = "ddeeff"
        self.tm.get_next_subtask("NODEID3", "NODENAME", "xyz", 1000, 100, 10000,
                                 10000)
        self.assertEqual(set(self.tm.get_subtasks("xyz")),
                         {"xxyyzz", "aabbcc", "ddeeff"})
        assert self.tm.get_subtasks("TASK 1") == ["SUBTASK 1"]

    def test_resource_send(self):
        # pylint: disable=abstract-class-instantiated
        from pydispatch import dispatcher
        self.tm.task_persistence = True
        owner = dt_p2p_factory.Node(
            node_name="ABC",
            pub_addr="10.10.10.10",
            pub_port=1023,
            key="abcde",
        )
        t = TaskMock(
            header=dt_tasks_factory.TaskHeader(
                task_id="xyz",
                environment="DEFAULT",
                task_owner=owner,
                subtask_timeout=1,
                max_price=1,
            ),
            src_code="print 'hello world'",
            task_definition=None,
        )
        listener_mock = Mock()

        def listener(sender, signal, event, task_id):
            self.assertEqual(event, 'task_status_updated')
            self.assertEqual(task_id, t.header.task_id)
            listener_mock()

        dispatcher.connect(listener, signal='golem.taskmanager')
        try:
            self.tm.add_new_task(t)
            self.tm.start_task(t.header.task_id)
            self.tm.resources_send("xyz")
            self.assertEqual(3, listener_mock.call_count)
        finally:
            dispatcher.disconnect(listener, signal='golem.taskmanager')

    @freeze_time()
    def test_check_timeouts(self):
        # Task with timeout
        start_time = datetime.datetime.now()
        with freeze_time(start_time):
            t = self._get_task_mock(timeout=1)
            self.tm.add_new_task(t)
            self.assertIs(
                self.tm.tasks_states["xyz"].status,
                TaskStatus.notStarted,
            )
            self.tm.start_task(t.header.task_id)
            self.assertIn(
                self.tm.tasks_states["xyz"].status,
                self.tm.activeStatus,
            )
        with freeze_time(start_time + datetime.timedelta(seconds=2)):
            self.tm.check_timeouts()
        self.assertIs(
            self.tm.tasks_states['xyz'].status,
            TaskStatus.timeout,
        )
        # Task with subtask timeout
        with patch('golem.task.taskbase.Task.needs_computation',
                   return_value=True):
            start_time = datetime.datetime.now()
            with freeze_time(start_time):
                t2 = self._get_task_mock(task_id="abc", subtask_id="aabbcc",
                                         timeout=10, subtask_timeout=1)
                self.tm.add_new_task(t2)
                self.tm.start_task(t2.header.task_id)
                self.tm.get_next_subtask(
                    "ABC", "ABC", "abc", 1000, 10, 5, 10, 2,
                    "10.10.10.10",
                )
            with freeze_time(
                start_time + datetime.timedelta(
                    seconds=t2.header.subtask_timeout + 1,
                ),
            ):
                self.tm.check_timeouts()
            task_state = self.tm.tasks_states[t2.header.task_id]
            self.assertIs(
                task_state.status,
                TaskStatus.waiting,
            )
            self.assertIs(
                task_state.subtask_states["aabbcc"].subtask_status,
                SubtaskStatus.failure,
            )
        # Task with task and subtask timeout
        with patch('golem.task.taskbase.Task.needs_computation',
                   return_value=True):
            start_time = datetime.datetime.now()
            with freeze_time(start_time):
                t3 = self._get_task_mock(
                    task_id="qwe",
                    subtask_id="qwerty",
                    timeout=1,
                    subtask_timeout=1,
                )
                self.tm.add_new_task(t3)
                self.tm.start_task(t3.header.task_id)
                self.tm.get_next_subtask(
                    "ABC", "ABC", "qwe", 1000, 10, 5, 10, 2,
                    "10.10.10.10",
                )
            with freeze_time(
                start_time + datetime.timedelta(
                    seconds=t3.header.subtask_timeout + 1,
                ),
            ):
                (handler, checker) = self._connect_signal_handler()
                self.tm.check_timeouts()
                task_state = self.tm.tasks_states["qwe"]
            self.assertIs(
                task_state.status,
                TaskStatus.timeout,
            )
            self.assertIs(
                task_state.subtask_states["qwerty"].subtask_status,
                SubtaskStatus.failure,
            )
            checker([("qwe", "qwerty", SubtaskOp.TIMEOUT),
                     ("qwe", None, TaskOp.TIMEOUT)])
            del handler

    def test_task_event_listener(self):
        self.tm.notice_task_updated = Mock()
        assert isinstance(self.tm, TaskEventListener)
        self.tm.notify_update_task("xyz")
        self.tm.notice_task_updated.assert_called_with("xyz")

    def test_query_task_state(self):
        with self.assertLogs(logger, level="WARNING"):
            assert self.tm.query_task_state("xyz") is None

        t = self._get_task_mock()
        self.tm.add_new_task(t)
        with self.assertNoLogs(logger, level="WARNING"):
            ts = self.tm.query_task_state("xyz")
        assert ts is not None
        assert ts.progress == 0.3

    def test_abort_task(self):
        with self.assertLogs(logger, level="WARNING"):
            self.assertIsNone(self.tm.abort_task("xyz"))

        t = self._get_task_mock()
        self.tm.add_new_task(t)
        (handler, checker) = self._connect_signal_handler()
        with self.assertNoLogs(logger, level="WARNING"):
            self.tm.abort_task("xyz")

        assert self.tm.tasks_states["xyz"].status == TaskStatus.aborted
        checker([("xyz", None, TaskOp.ABORTED)])
        del handler

    @patch('golem.network.p2p.local_node.LocalNode.collect_network_info')
    def test_get_tasks(self, _):
        count = 3
        apps_manager = AppsManager()
        apps_manager.load_all_apps()
        tm = TaskManager(dt_p2p_factory.Node(), Mock(), root_path=self.path,
                         apps_manager=apps_manager)
        task_id, subtask_id = self.__build_tasks(tm, count)

        one_task = tm.get_task_dict(task_id)
        assert one_task
        assert isinstance(one_task, dict)
        assert len(one_task)

        all_tasks = tm.get_tasks_dict()
        assert all_tasks
        assert isinstance(all_tasks, list)
        assert len(all_tasks) == count
        assert all(isinstance(t, dict) for t in all_tasks)

        one_subtask = tm.get_subtask_dict(subtask_id)
        assert isinstance(one_subtask, dict)
        assert len(one_subtask)

        all_subtasks = tm.get_subtasks_dict(task_id)
        assert all_subtasks
        assert isinstance(all_subtasks, list)
        assert all(isinstance(t, dict) for t in all_subtasks)

    @patch('golem.network.p2p.local_node.LocalNode.collect_network_info')
    @patch('apps.blender.task.blenderrendertask.'
           'BlenderTaskTypeInfo.get_preview')
    def test_get_task_preview(self, get_preview, _):
        apps_manager = AppsManager()
        apps_manager.load_all_apps()
        ln = LocalNode(**dt_p2p_factory.Node().to_dict())
        tm = TaskManager(ln, Mock(), root_path=self.path,
                         apps_manager=apps_manager)
        task_id, _ = self.__build_tasks(tm, 1)

        tm.get_task_preview(task_id)
        assert get_preview.called

    @patch('golem.network.p2p.local_node.LocalNode.collect_network_info')
    def test_get_subtasks_borders(self, _):
        count = 3
        apps_manager = AppsManager()
        apps_manager.load_all_apps()
        tm = TaskManager(dt_p2p_factory.Node(), Mock(), root_path=self.path,
                         apps_manager=apps_manager)
        task_id, _ = self.__build_tasks(tm, count)

        borders = tm.get_subtasks_borders(task_id, 0)
        assert len(borders) == 0

        borders = tm.get_subtasks_borders(task_id, 1)
        assert len(borders) == 3
        assert all(len(b) == 4 for b in list(borders.values()))

        borders = tm.get_subtasks_borders(task_id, 2)
        assert len(borders) == 0

    def test_update_signatures(self):
        # pylint: disable=abstract-class-instantiated

        node = dt_p2p_factory.Node(
            node_name="node", key="key_id", prv_addr="10.0.0.10",
            prv_port=40103, pub_addr="1.2.3.4", pub_port=40103,
            p2p_prv_port=40102, p2p_pub_port=40102
        )
        task = TaskMock(
            header=dt_tasks_factory.TaskHeader(
                task_id="task_id",
                environment="environment",
                task_owner=node,
                subtask_timeout=1,
                max_price=1,
            ),
            src_code='',
            task_definition=TaskDefinition())

        self.tm.keys_auth = KeysAuth(self.path, 'priv_key', 'password')
        self.tm.add_new_task(task)
        sig = task.header.signature

        self.tm.update_task_signatures()
        assert task.header.signature == sig

        task.header.task_owner.pub_port = 40104
        self.tm.update_task_signatures()
        assert task.header.signature != sig

    def test_get_estimated_cost(self):
        tm = TaskManager(dt_p2p_factory.Node(), Mock(), root_path=self.path)
        options = {'price': 100,
                   'subtask_time': 1.5,
                   'num_subtasks': 7
                   }
        assert tm.get_estimated_cost("Blender", options) == 1050
        with self.assertLogs(logger, level="WARNING"):
            assert tm.get_estimated_cost("Blender", {}) is None

    def test_errors(self):
        task_id = 'qaz123WSX'
        subtask_id = "qweasdzxc"
        t = self._get_task_mock(task_id=task_id, subtask_id=subtask_id)
        self.tm.add_new_task(t)
        with self.assertRaises(RuntimeError):
            self.tm.add_new_task(t)

    def test_put_task_in_restarted_state_two_times(self):
        task_id = 'qaz123WSX'
        subtask_id = "qweasdzxc"
        t = self._get_task_mock(task_id=task_id, subtask_id=subtask_id)
        self.tm.add_new_task(t)

        self.tm.put_task_in_restarted_state(task_id)
        with self.assertRaises(self.tm.AlreadyRestartedError):
            self.tm.put_task_in_restarted_state(task_id)

    def test_restart_frame_subtasks(self):
        tm = self.tm
        old_notice_task_updated = tm.notice_task_updated
        tm.notice_task_updated = Mock()

        # Not existing task
        tm.restart_frame_subtasks('any_id', 1)
        assert not tm.notice_task_updated.called

        # Mock task without subtasks
        tm.tasks['test_id'] = Mock()
        tm.tasks['test_id'].get_subtasks.return_value = None
        tm.restart_frame_subtasks('test_id', 1)
        assert not tm.notice_task_updated.called

        # Create tasks
        tm.tasks.pop('test_id')
        _, subtask_id = self.__build_tasks(tm, 3)

        # Successful call
        # Restore normal notice_task_updated and check if the event
        # handler gets called from notice_task_updated; persistence needs to
        # be off as Mock items don't allow it
        tm.notice_task_updated = old_notice_task_updated
        tm.task_persistence = False
        for task_id in list(tm.tasks):
            (handler, checker) = self._connect_signal_handler()
            for i in range(3):
                tm.restart_frame_subtasks(task_id, i + 1)
            checker([(task_id, None, SubtaskOp.RESTARTED),
                     (task_id, None, SubtaskOp.RESTARTED),
                     (task_id, None, SubtaskOp.RESTARTED),
                     (task_id, None, OtherOp.FRAME_RESTARTED)])
            del handler

        subtask_states = {}

        for task in list(tm.tasks.values()):
            task_state = tm.tasks_states[task.header.task_id]
            assert task_state.status == TaskStatus.computing
            subtask_states.update(task_state.subtask_states)

        for subtask_id, subtask_state in list(subtask_states.items()):
            assert subtask_state.subtask_status == SubtaskStatus.restarted

    def __build_tasks(self, tm, n, fixed_frames=False):
        tm.tasks = OrderedDict()
        tm.tasks_states = dict()
        tm.subtask_states = dict()

        task_id = None
        subtask_id = None
        previews = [None, 'result', ['result_1', 'result_2']]

        for i in range(0, n):
            task_id = str(uuid.uuid4())

            definition = TaskDefinition()
            definition.options = Mock()
            definition.output_format = Mock()

            definition.task_id = task_id
            definition.task_type = "blender"
            definition.subtask_timeout = 3671
            definition.subtask_status = [SubtaskStatus.failure,
                                         SubtaskStatus.finished][i % 2]
            definition.timeout = 3671 * 10
            definition.max_price = 1 * 10 ** 18
            definition.resolution = [1920, 1080]
            definition.resources = [str(uuid.uuid4()) for _ in range(5)]
            definition.output_file = os.path.join(self.tempdir, 'somefile')
            definition.main_scene_file = self.path
            definition.options.frames = list(range(i + 1))

            subtask_states, subtask_id = self.__build_subtasks(n)

            state = TaskState()
            state.status = TaskStatus.waiting
            state.remaining_time = 100 - i
            state.extra_data = dict(result_preview=previews[i % 3])
            state.subtask_states = subtask_states

            task = BlenderRenderTask(task_definition=definition,
                                     owner=dt_p2p_factory.Node(
                                         node_name='node',
                                     ),
                                     total_tasks=n,
                                     root_path=self.path)
            task.initialize(dirmanager.DirManager(self.path))
            task.get_total_tasks = Mock()
            task.get_progress = Mock()
            task.get_total_tasks.return_value = i + 2
            task.get_progress.return_value = i * 10
            task.subtask_states = subtask_states

            task.preview_updater = Mock()
            task.preview_updater.preview_res_x = 100
            task.preview_updater.get_offset = Mock(wraps=lambda part: part * 10)
            task.preview_updaters = [Mock()] * n
            task.use_frames = fixed_frames or i % 2 == 0

            task.frames_subtasks = {str(k): [] for k in
                                    definition.options.frames}
            task.frames_subtasks["1"] = list(subtask_states.keys())

            task.subtask_states = subtask_states
            task.subtasks_given = dict()

            for key, entry in list(subtask_states.items()):
                new_item = dict(entry.extra_data)
                new_item['frames'] = definition.options.frames
                new_item['status'] = definition.subtask_status
                task.subtasks_given[key] = new_item

            tm.tasks[task_id] = task
            tm.tasks_states[task_id] = state
            tm.subtask_states.update(subtask_states)

        tm.subtask2task_mapping = self.__build_subtask2task(tm.tasks)
        return task_id, subtask_id

    @staticmethod
    def __build_subtasks(n):

        subtasks = dict()
        subtask_id = None

        for i in range(0, n):
            subtask = SubtaskState()
            subtask.subtask_id = str(uuid.uuid4())
            subtask.subtask_status = SubtaskStatus.starting
            subtask.results = []
            subtask.stderr = 'error_{}'.format(i)
            subtask.stdout = 'output_{}'.format(i)
            subtask.extra_data = {'start_task': i}
            subtask_id = subtask.subtask_id

            subtasks[subtask.subtask_id] = subtask

        return subtasks, subtask_id

    @staticmethod
    def __build_subtask2task(tasks):
        subtask2task = dict()
        for k, t in list(tasks.items()):
            for sk, st in list(t.subtask_states.items()):
                subtask2task[st.subtask_id] = t.header.task_id
        return subtask2task

    @patch('golem.task.taskmanager.logger')
    def test_copy_results_invalid_ids(self, logger_mock):
        self.tm.copy_results('invalid_id1', 'invalid_id2', [])
        logger_mock.exception.assert_called_once()

    @patch('golem.task.taskmanager.logger')
    def test_copy_results_invalid_task_class(self, logger_mock):
        self.tm.tasks['old_task_id'] = self._get_task_mock('old_task_id')
        self.tm.tasks['new_task_id'] = self._get_task_mock('new_task_id')
        self.tm.copy_results('old_task_id', 'new_task_id', [])
        logger_mock.exception.assert_called_once()

    @freeze_time()
    def test_copy_results_subtasks_properly_generated(self):
        old_task = MagicMock(spec=CoreTask)
        new_task = MagicMock(spec=CoreTask)
        self.tm.tasks['old_task_id'] = old_task
        self.tm.tasks['new_task_id'] = new_task
        self.tm.tasks_states['new_task_id'] = TaskState()

        new_task.header = MagicMock(max_price=42)
        new_task.subtasks_given = {}
        new_task.last_task = 0
        new_task.num_failed_subtasks = 0

        ctds = [{
            'task_id': 'new_task_id',
            'subtask_id': 'subtask_id1',
            'extra_data': {'start_task': 1},
            'src_code': 'code1',
            'performance': 1000,
            'deadline': 1000000000
        }, {
            'task_id': 'new_task_id',
            'subtask_id': 'subtask_id2',
            'extra_data': {'start_task': 2},
            'src_code': 'code2',
            'performance': 2000,
            'deadline': 2000000000
        }]
        ctd_iterator = iter(ctds)

        def query_extra_data(*_, **__):
            ctd = next(ctd_iterator)
            new_task.subtasks_given[ctd['subtask_id']] = ctd['extra_data']
            new_task.last_task += 1
            return Task.ExtraData(ctd=ctd)

        new_task.needs_computation = lambda: new_task.last_task < len(ctds)
        new_task.query_extra_data = query_extra_data

        with patch.object(self.tm, 'notice_task_updated'):
            self.tm.copy_results('old_task_id', 'new_task_id', [])

            self.assertEqual(new_task.num_failed_subtasks, len(ctds))
            self.assertEqual(
                self.tm.subtask2task_mapping.get('subtask_id1'), 'new_task_id')
            self.assertEqual(
                self.tm.subtask2task_mapping.get('subtask_id2'), 'new_task_id')

            subtask_states = self.tm.tasks_states['new_task_id'].subtask_states
            ss1 = subtask_states.get('subtask_id1')
            ss2 = subtask_states.get('subtask_id2')

            self.assertIsInstance(ss1, SubtaskState)
            self.assertIsInstance(ss2, SubtaskState)

            for ss, ctd in zip((ss1, ss2), ctds):
                self.assertEqual(ss.subtask_id, ctd['subtask_id'])
                self.assertEqual(ss.time_started, time.time())
                self.assertEqual(ss.deadline, ctd['deadline'])
                self.assertEqual(ss.extra_data, ctd['extra_data'])
                self.assertEqual(ss.subtask_status, SubtaskStatus.restarted)

    def test_copy_results_subtasks_properly_matched(self):
        old_task = MagicMock(spec=CoreTask)
        new_task = MagicMock(spec=CoreTask)
        self.tm.tasks['old_task_id'] = old_task
        self.tm.tasks['new_task_id'] = new_task
        old_task.subtasks_given = {
            'old_subtask_id1': {
                'id': 'old_subtask_id1',
                'start_task': 1
            },
            'old_subtask_id2': {
                'id': 'old_subtask_id2',
                'start_task': 2
            },
            'old_subtask_id3': {
                'id': 'old_subtask_id3',
                'start_task': 3
            }
        }
        new_task.subtasks_given = {
            'new_subtask_id1': {
                'id': 'new_subtask_id1',
                'start_task': 3
            },
            'new_subtask_id2': {
                'id': 'new_subtask_id2',
                'start_task': 2
            },
            'new_subtask_id3': {
                'id': 'new_subtask_id3',
                'start_task': 1
            }
        }
        new_task.needs_computation.return_value = False

        with patch.object(self.tm, 'restart_subtask') as restart, \
                patch.object(self.tm, '_copy_subtask_results') as copy:
            self.tm.copy_results(
                'old_task_id', 'new_task_id', old_task.subtasks_given.keys())
            restart.assert_not_called()
            copy.assert_any_call(
                old_task=old_task,
                new_task=new_task,
                old_subtask=old_task.subtasks_given['old_subtask_id1'],
                new_subtask=new_task.subtasks_given['new_subtask_id3']
            )
            copy.assert_any_call(
                old_task=old_task,
                new_task=new_task,
                old_subtask=old_task.subtasks_given['old_subtask_id2'],
                new_subtask=new_task.subtasks_given['new_subtask_id2']
            )
            copy.assert_any_call(
                old_task=old_task,
                new_task=new_task,
                old_subtask=old_task.subtasks_given['old_subtask_id3'],
                new_subtask=new_task.subtasks_given['new_subtask_id1']
            )

    def test_copy_results_error_in_copying(self):
        old_task = MagicMock(spec=CoreTask)
        new_task = MagicMock(spec=CoreTask)
        self.tm.tasks['old_task_id'] = old_task
        self.tm.tasks['new_task_id'] = new_task
        old_task.subtasks_given = {
            'old_subtask_id': {
                'id': 'old_subtask_id',
                'start_task': 1
            }
        }
        new_task.subtasks_given = {
            'new_subtask_id': {
                'id': 'new_subtask_id',
                'start_task': 1
            }
        }
        new_task.needs_computation.return_value = False

        with patch.object(self.tm, 'restart_subtask') as restart, \
                patch.object(self.tm, '_copy_subtask_results') as copy, \
                patch('golem.task.taskmanager.logger') as logger:

            copy.return_value = fail(OSError())
            self.tm.copy_results(
                'old_task_id', 'new_task_id', old_task.subtasks_given.keys())

            copy.assert_called_once()
            logger.error.assert_called_once()
            restart.assert_called_once_with('new_subtask_id')


class TestCopySubtaskResults(DatabaseFixture):

    def setUp(self):
        super().setUp()
<<<<<<< HEAD

=======
>>>>>>> 44422209
        self.tm = TaskManager(
            node=dt_p2p_factory.Node(),
            keys_auth=MagicMock(spec=KeysAuth),
            root_path='/tmp',
            task_persistence=False
        )

        zip_patch = patch('golem.task.taskmanager.ZipFile')
        os_patch = patch('golem.task.taskmanager.os')
        shutil_patch = patch('golem.task.taskmanager.shutil')
        self.zip_mock = zip_patch.start()
        self.os_mock = os_patch.start()
        self.shutil_mock = shutil_patch.start()
        self.addCleanup(zip_patch.stop)
        self.addCleanup(os_patch.stop)
        self.addCleanup(shutil_patch.stop)

    def test_copy_subtask_results(self):  # pylint: disable=too-many-locals

        old_task = MagicMock(spec=CoreTask)
        new_task = MagicMock(spec=CoreTask)
        old_task.header = MagicMock(task_id='old_task_id')
        new_task.header = MagicMock(task_id='new_task_id')

        old_task.tmp_dir = '/tmp/old_task/'
        new_task.tmp_dir = '/tmp/new_task/'
        new_task.get_stdout.return_value = 'stdout'
        new_task.get_stderr.return_value = 'stderr'
        new_task.get_results.return_value = ['result']

        old_subtask = {'subtask_id': 'old_subtask_id'}
        new_subtask = {'subtask_id': 'new_subtask_id'}

        old_task_state = TaskState()
        new_task_state = TaskState()
        old_subtask_state = SubtaskState()
        new_subtask_state = SubtaskState()

        old_subtask_state.node_id = 'node_id'

        old_task_state.subtask_states['old_subtask_id'] = old_subtask_state
        new_task_state.subtask_states['new_subtask_id'] = new_subtask_state

        self.tm.tasks['old_task_id'] = old_task
        self.tm.tasks['new_task_id'] = new_task
        self.tm.subtask2task_mapping['old_subtask_id'] = 'old_task_id'
        self.tm.subtask2task_mapping['new_subtask_id'] = 'new_task_id'
        self.tm.tasks_states['old_task_id'] = old_task_state
        self.tm.tasks_states['new_task_id'] = new_task_state

        self.zip_mock.return_value.__enter__().namelist.return_value = [
            'stdout',
            'stderr',
            'result',
            '.package_desc'
        ]

        def verify(_):
            old_zip_path = Path('/tmp/old_task/old_task_id.old_subtask_id.zip')
            new_zip_path = Path('/tmp/new_task/new_task_id.new_subtask_id.zip')
            extract_path = Path('/tmp/new_task/new_subtask_id')

            self.shutil_mock.copy.assert_called_once_with(
                old_zip_path, new_zip_path)
            self.os_mock.makedirs.assert_called_once_with(extract_path)
            self.zip_mock.assert_called_once_with(new_zip_path, 'r')
            self.zip_mock().__enter__().extractall.assert_called_once_with(
                extract_path)

            results = [
                '/tmp/new_task/new_subtask_id/stdout',
                '/tmp/new_task/new_subtask_id/stderr',
                '/tmp/new_task/new_subtask_id/result'
            ]
            # Normalize paths (for non-posix systems)
            results = [str(Path(result)) for result in results]

            new_task.copy_subtask_results.assert_called_once_with(
                'new_subtask_id', old_subtask, results)

            self.assertEqual(new_subtask_state.subtask_progress, 1.0)
            self.assertEqual(new_subtask_state.subtask_rem_time, 0.0)
            self.assertEqual(
                new_subtask_state.subtask_status, SubtaskStatus.finished)
            self.assertEqual(new_subtask_state.stdout, 'stdout')
            self.assertEqual(new_subtask_state.stderr, 'stderr')
            self.assertEqual(new_subtask_state.results, ['result'])

            self.assertEqual(old_subtask_state.node_id, 'node_id')

        patch.object(self.tm, 'notice_task_updated').start()
        deferred = self.tm._copy_subtask_results(
            old_task=old_task,
            new_task=new_task,
            old_subtask=old_subtask,
            new_subtask=new_subtask
        )
        deferred.addCallback(verify)
        return deferred<|MERGE_RESOLUTION|>--- conflicted
+++ resolved
@@ -1304,10 +1304,6 @@
 
     def setUp(self):
         super().setUp()
-<<<<<<< HEAD
-
-=======
->>>>>>> 44422209
         self.tm = TaskManager(
             node=dt_p2p_factory.Node(),
             keys_auth=MagicMock(spec=KeysAuth),
