# pylint: disable=protected-access
import calendar
import datetime
import os
import pathlib
import pickle
import random
import time
import uuid
from unittest import TestCase
from unittest.mock import patch, ANY, Mock, MagicMock

from golem_messages import factories as msg_factories
from golem_messages import message
from twisted.internet.defer import Deferred

from golem import model, testutils
from golem.core.databuffer import DataBuffer
from golem.core.keysauth import KeysAuth
from golem.core.variables import PROTOCOL_CONST
from golem.docker.environment import DockerEnvironment
from golem.docker.image import DockerImage
from golem.model import Actor
from golem.network import history
from golem.network.p2p.node import Node
from golem.network.transport.tcpnetwork import BasicProtocol
from golem.resource.client import ClientOptions
from golem.task import taskstate
from golem.task.taskbase import ResultType, TaskHeader
from golem.task.taskkeeper import CompTaskKeeper
from golem.task.tasksession import TaskSession, logger, get_task_message
from golem.tools.assertlogs import LogTestCase
from tests import factories
from tests.factories.taskserver import WaitingTaskResultFactory


def fill_slots(msg):
    for slot in msg.__slots__:
        if hasattr(msg, slot):
            continue
        setattr(msg, slot, None)


class DockerEnvironmentMock(DockerEnvironment):
    DOCKER_IMAGE = ""
    DOCKER_TAG = ""
    ENV_ID = ""
    APP_DIR = ""
    SCRIPT_NAME = ""
    SHORT_DESCRIPTION = ""


class TestTaskSessionPep8(testutils.PEP8MixIn, TestCase):
    PEP8_FILES = ['golem/task/tasksession.py', ]


class ConcentMessageMixin():
    def assert_concent_cancel(self, mock_call, subtask_id, message_class_name):
        self.assertEqual(mock_call[0], subtask_id)
        self.assertEqual(mock_call[1], message_class_name)

    def assert_concent_submit(self, mock_call, subtask_id, message_class):
        self.assertEqual(mock_call[0], subtask_id)
        self.assertIsInstance(mock_call[1], message_class)


class TestTaskSession(ConcentMessageMixin, LogTestCase,
                      testutils.TempDirFixture):

    def setUp(self):
        super(TestTaskSession, self).setUp()
        random.seed()
        self.task_session = TaskSession(Mock())

    @patch('golem.task.tasksession.TaskSession.send')
    def test_hello(self, send_mock):
        self.task_session.conn.server.get_key_id.return_value = key_id = \
            'key id%d' % (random.random() * 1000,)
        self.task_session.send_hello()
        expected = [
            ['rand_val', self.task_session.rand_val],
            ['proto_id', PROTOCOL_CONST.ID],
            ['node_name', None],
            ['node_info', None],
            ['port', None],
            ['client_ver', None],
            ['client_key_id', key_id],
            ['solve_challenge', None],
            ['challenge', None],
            ['difficulty', None],
            ['metadata', None],
        ]
        msg = send_mock.call_args[0][0]
        self.assertCountEqual(msg.slots(), expected)

    @patch('golem.network.history.MessageHistoryService.instance')
    def test_request_task(self, *_):  # pylint: disable=too-many-statements
        task_manager = Mock(tasks_states={}, tasks={})
        conn = Mock(
            server=Mock(task_manager=task_manager)
        )
        ts = TaskSession(conn)
        ts._get_handshake = Mock(return_value={})
        ts._is_peer_blocked = Mock(return_value=False)
        ts.verified = True
        ts.concent_service.enabled = use_concent = True
        ts.request_task("ABC", "xyz", 1030, 30, 3, 1, 8)
        mt = ts.conn.send_message.call_args[0][0]
        self.assertIsInstance(mt, message.tasks.WantToComputeTask)
        self.assertEqual(mt.node_name, "ABC")
        self.assertEqual(mt.task_id, "xyz")
        self.assertEqual(mt.perf_index, 1030)
        self.assertEqual(mt.price, 30)
        self.assertEqual(mt.max_resource_size, 3)
        self.assertEqual(mt.max_memory_size, 1)
        self.assertEqual(mt.num_cores, 8)

        ts2 = TaskSession(conn)
        ts2._is_peer_blocked = Mock(return_value=False)
        ts2.concent_service.enabled = use_concent
        ts2.verified = True
        ts2.key_id = provider_key = "DEF"
        ts2.can_be_not_encrypted.append(mt.__class__)
        ts2.task_server.should_accept_provider.return_value = False
        ts2.task_server.config_desc.max_price = 100

        task_id = '42'
        requestor_key = 'req pubkey'
        task_manager.tasks[task_id] = Mock(header=TaskHeader(
            task_id='xyz',
            environment='',
            task_owner=Node(
                key=requestor_key,
                node_name='ABC',
                pub_addr='10.10.10.10',
                pub_port=12345,
            )
        ))

        ctd = message.tasks.ComputeTaskDef()
        ctd['task_id'] = task_id

        task_state = taskstate.TaskState()
        task_state.package_hash = '667'
        task_state.package_size = 42
        conn.server.task_manager.tasks_states[ctd['task_id']] = task_state

        ts2.task_manager.get_next_subtask.return_value = (ctd, False, False)
        ts2.interpret(mt)
        ms = ts2.conn.send_message.call_args[0][0]
        self.assertIsInstance(ms, message.tasks.CannotAssignTask)
        self.assertEqual(ms.task_id, mt.task_id)
        ts2.task_server.should_accept_provider.return_value = True
        ts2.interpret(mt)
        ms = ts2.conn.send_message.call_args[0][0]
        self.assertIsInstance(ms, message.tasks.TaskToCompute)
        expected = [
            ['requestor_id', requestor_key],
            ['provider_id', provider_key],
            ['requestor_public_key', requestor_key],
            ['requestor_ethereum_public_key', requestor_key],
            ['provider_public_key', provider_key],
            ['provider_ethereum_public_key', provider_key],
            ['compute_task_def', ctd],
            ['package_hash', 'sha1:' + task_state.package_hash],
            ['concent_enabled', use_concent],
            ['price', 0],
            ['size', task_state.package_size],
        ]
        self.assertCountEqual(ms.slots(), expected)
        ts2.task_manager.get_next_subtask.return_value = (ctd, True, False)
        ts2.interpret(mt)
        ms = ts2.conn.send_message.call_args[0][0]
        self.assertIsInstance(ms, message.tasks.CannotAssignTask)
        self.assertEqual(ms.task_id, mt.task_id)
        ts2.task_manager.get_node_id_for_subtask.return_value = "DEF"
        ts2._react_to_cannot_compute_task(message.tasks.CannotComputeTask(
            reason=message.tasks.CannotComputeTask.REASON.WrongCTD,
            task_to_compute=None,
        ))
        assert ts2.task_manager.task_computation_failure.called
        ts2.task_manager.task_computation_failure.called = False
        ts2.task_manager.get_node_id_for_subtask.return_value = "___"
        ts2._react_to_cannot_compute_task(message.tasks.CannotComputeTask(
            reason=message.tasks.CannotComputeTask.REASON.WrongCTD,
            task_to_compute=None,
        ))
        assert not ts2.task_manager.task_computation_failure.called

    @patch(
        'golem.network.history.MessageHistoryService.get_sync_as_message',
    )
    @patch(
        'golem.network.history.add',
    )
    def test_send_report_computed_task(self, add_mock, get_mock):
        ts = self.task_session
        ts.verified = True
        ts.task_server.get_node_name.return_value = "ABC"
        wtr = WaitingTaskResultFactory()

        get_mock.return_value = msg_factories.tasks.TaskToComputeFactory(
            compute_task_def__subtask_id=wtr.subtask_id,
            compute_task_def__task_id=wtr.task_id,
            compute_task_def__deadline=calendar.timegm(time.gmtime()) + 3600,
        )
        ts.task_server.get_key_id.return_value = 'key id'
        ts.send_report_computed_task(
            wtr, wtr.owner.pub_addr, wtr.owner.pub_port, "0x00", wtr.owner)

        rct: message.tasks.ReportComputedTask = \
            ts.conn.send_message.call_args[0][0]
        self.assertIsInstance(rct, message.tasks.ReportComputedTask)
        self.assertEqual(rct.subtask_id, wtr.subtask_id)
        self.assertEqual(rct.result_type, ResultType.DATA)
        self.assertEqual(rct.node_name, "ABC")
        self.assertEqual(rct.address, wtr.owner.pub_addr)
        self.assertEqual(rct.port, wtr.owner.pub_port)
        self.assertEqual(rct.eth_account, "0x00")
        self.assertEqual(rct.extra_data, [])
        self.assertEqual(rct.node_info, wtr.owner.to_dict())
        self.assertEqual(rct.package_hash, 'sha1:' + wtr.package_sha1)
        self.assertEqual(rct.multihash, wtr.result_hash)
        self.assertEqual(rct.secret, wtr.result_secret)

        add_mock.assert_called_once_with(
            msg=rct,
            node_id=ts.key_id,
            local_role=Actor.Provider,
            remote_role=Actor.Requestor,
        )

        ts2 = TaskSession(Mock())
        ts2.verified = True
        ts2.key_id = "DEF"
        ts2.can_be_not_encrypted.append(rct.__class__)
        ts2.task_manager.subtask2task_mapping = {wtr.subtask_id: wtr.task_id}
        task_state = taskstate.TaskState()
        task_state.subtask_states[wtr.subtask_id] = taskstate.SubtaskState()
        task_state.subtask_states[wtr.subtask_id].deadline = \
            calendar.timegm(time.gmtime()) + 3600
        ts2.task_manager.tasks_states = {
            wtr.task_id: task_state,
        }
        ts2.task_manager.get_node_id_for_subtask.return_value = "DEF"
        get_mock.side_effect = history.MessageNotFound

        with patch(
            'golem.network.concent.helpers.process_report_computed_task',
            return_value=msg_factories.tasks.AckReportComputedTaskFactory()
        ):
            ts2.interpret(rct)
        wtr.result_type = "UNKNOWN"
        with self.assertLogs(logger, level="ERROR"):
            ts.send_report_computed_task(
                wtr, wtr.owner.pub_addr, wtr.owner.pub_port, "0x00", wtr.owner)

    def test_react_to_hello_protocol_version(self):
        # given
        conn = MagicMock()
        ts = TaskSession(conn)
        ts.task_server = Mock()
        ts.task_server.config_desc = Mock()
        ts.task_server.config_desc.key_difficulty = 0
        ts.disconnect = Mock()
        ts.send = Mock()

        key_id = 'deadbeef'
        peer_info = MagicMock()
        peer_info.key = key_id
        msg = message.base.Hello(
            port=1, node_name='node2', client_key_id=key_id,
            node_info=peer_info, proto_id=-1)
        fill_slots(msg)

        # when
        with self.assertLogs(logger, level='INFO'):
            ts._react_to_hello(msg)

        # then
        ts.disconnect.assert_called_with(
            message.base.Disconnect.REASON.ProtocolVersion)

        # re-given
        msg.proto_id = PROTOCOL_CONST.ID

        # re-when
        with self.assertNoLogs(logger, level='INFO'):
            ts._react_to_hello(msg)

        # re-then
        self.assertTrue(ts.send.called)

    def test_react_to_hello_key_not_difficult(self):
        # given
        conn = MagicMock()
        ts = TaskSession(conn)
        ts.task_server = Mock()
        ts.task_server.config_desc = Mock()
        ts.task_server.config_desc.key_difficulty = 80
        ts.disconnect = Mock()
        ts.send = Mock()

        key_id = 'deadbeef'
        peer_info = MagicMock()
        peer_info.key = key_id
        msg = message.base.Hello(
            port=1, node_name='node2', client_key_id=key_id,
            node_info=peer_info, proto_id=PROTOCOL_CONST.ID)
        fill_slots(msg)

        # when
        with self.assertLogs(logger, level='INFO'):
            ts._react_to_hello(msg)

        # then
        ts.disconnect.assert_called_with(
            message.base.Disconnect.REASON.KeyNotDifficult)

    def test_react_to_hello_key_difficult(self):
        # given
        difficulty = 4
        conn = MagicMock()
        ts = TaskSession(conn)
        ts.task_server = Mock()
        ts.task_server.config_desc = Mock()
        ts.task_server.config_desc.key_difficulty = difficulty
        ts.disconnect = Mock()
        ts.send = Mock()

        ka = KeysAuth(datadir=self.path, difficulty=difficulty,
                      private_key_name='prv', password='')
        peer_info = MagicMock()
        peer_info.key = ka.key_id
        msg = message.base.Hello(
            port=1, node_name='node2', client_key_id=ka.key_id,
            node_info=peer_info, proto_id=PROTOCOL_CONST.ID)
        fill_slots(msg)

        # when
        with self.assertNoLogs(logger, level='INFO'):
            ts._react_to_hello(msg)
        # then
        self.assertTrue(ts.send.called)

    @patch('golem.task.tasksession.get_task_message')
    def test_result_received(self, get_msg_mock):
        conn = Mock()
        ts = TaskSession(conn)
        ts.task_server = Mock()
        ts.task_manager = Mock()
        ts.task_manager.verify_subtask.return_value = True
        subtask_id = "xxyyzz"
        get_msg_mock.return_value = msg_factories \
            .tasks.ReportComputedTaskFactory(
                subtask_id=subtask_id,
            )

        def finished():
            if not ts.task_manager.verify_subtask(subtask_id):
                ts._reject_subtask_result(subtask_id, '')
                ts.dropped()
                return

            payment = ts.task_server.accept_result(
                subtask_id,
                'key_id',
                'eth_address',
            )
            ts.send(msg_factories.tasks.SubtaskResultsAcceptedFactory(
                task_to_compute__compute_task_def__subtask_id=subtask_id,
                payment_ts=payment.processed_ts))
            ts.dropped()

        extra_data = dict(
            # the result is explicitly serialized using cPickle
            result=pickle.dumps({'stdout': 'xyz'}),
            result_type=None,
            subtask_id=subtask_id,
        )

        ts.result_received(extra_data)

        self.assertTrue(ts.msgs_to_send)
        self.assertIsInstance(ts.msgs_to_send[0],
                              message.tasks.SubtaskResultsRejected)
        self.assertTrue(conn.close.called)

        extra_data.update(dict(
            result_type=ResultType.DATA,
        ))
        conn.close.called = False
        ts.msgs_to_send = []

        ts.task_manager.computed_task_received = Mock(
            side_effect=finished(),
        )
        ts.result_received(extra_data)

        assert ts.msgs_to_send
        assert isinstance(ts.msgs_to_send[0],
                          message.tasks.SubtaskResultsAccepted)
        assert conn.close.called

        extra_data.update(dict(
            subtask_id=None,
        ))
        conn.close.called = False
        ts.msgs_to_send = []

        ts.result_received(extra_data)

        assert not ts.msgs_to_send
        assert conn.close.called

    def _get_srr(self, key2=None, concent=False):
        key1 = 'known'
        key2 = key2 or key1
        srr = msg_factories.tasks.SubtaskResultsRejectedFactory(
            report_computed_task__task_to_compute__concent_enabled=concent
        )
        ctk = self.task_session.task_manager.comp_task_keeper
        ctk.get_node_for_task_id.return_value = key1
        self.task_session.key_id = key2
        return srr

    def __call_react_to_srr(self, srr):
        with patch('golem.task.tasksession.TaskSession.dropped') as dropped:
            self.task_session._react_to_subtask_results_rejected(srr)
        dropped.assert_called_once_with()

    def test_result_rejected(self):
        srr = self._get_srr()
        self.__call_react_to_srr(srr)
        self.task_session.task_server.subtask_rejected.assert_called_once_with(
            sender_node_id=self.task_session.key_id,
            subtask_id=srr.report_computed_task.subtask_id,  # noqa pylint:disable=no-member
        )

    def test_result_rejected_with_wrong_key(self):
        srr = self._get_srr(key2='notmine')
        self.__call_react_to_srr(srr)
        self.task_session.task_server.subtask_rejected.assert_not_called()

    def test_result_rejected_with_concent(self):
        srr = self._get_srr(concent=True)
        self.task_session.task_server.client.funds_locker\
            .sum_locks.return_value = (0,)

        def concent_deposit(**_):
            result = Deferred()
            result.callback(None)
            return result

        self.task_session.task_server.client.transaction_system\
            .concent_deposit.side_effect = concent_deposit
        self.__call_react_to_srr(srr)
        stm = self.task_session.concent_service.submit_task_message
        stm.assert_called()
        kwargs = stm.call_args_list[0][1]
        self.assertEqual(kwargs['subtask_id'], srr.subtask_id)
        self.assertIsInstance(kwargs['msg'],
                              message.concents.SubtaskResultsVerify)
        self.assertEqual(kwargs['msg'].subtask_results_rejected, srr)

    # pylint: disable=too-many-statements
    def test_react_to_task_to_compute(self):
        conn = Mock()
        ts = TaskSession(conn)
        ts.key_id = "KEY_ID"
        ts.task_manager = MagicMock()
        ts.task_computer = Mock()
        ts.task_server = Mock()
        ts.concent_service.enabled = False
        ts.send = Mock()

        env = Mock()
        env.docker_images = [DockerImage("dockerix/xii", tag="323")]
        env.allow_custom_main_program_file = False
        env.get_source_code.return_value = None
        ts.task_server.get_environment_by_id.return_value = env

        reasons = message.tasks.CannotComputeTask.REASON

        def __reset_mocks():
            ts.task_manager.reset_mock()
            ts.task_computer.reset_mock()
            conn.reset_mock()

        # msg.ctd is None -> failure
<<<<<<< HEAD
        msg = msg_factories.tasks.TaskToComputeFactory(compute_task_def=None)
=======
        msg = message.tasks.TaskToCompute()
>>>>>>> 2aa5d432
        ts._react_to_task_to_compute(msg)
        ts.task_server.add_task_session.assert_not_called()
        ts.task_computer.task_given.assert_not_called()
        ts.task_manager.comp_task_keeper.receive_subtask.assert_not_called()
        ts.send.assert_not_called()
        ts.task_computer.session_closed.assert_called_with()
        assert conn.close.called

        # No source code in the local environment -> failure
        __reset_mocks()
        header = ts.task_manager.comp_task_keeper.get_task_header()
        header.task_owner.key = 'KEY_ID'
        header.task_owner.pub_addr = '10.10.10.10'
        header.task_owner.pub_port = 1112

        ctd = message.tasks.ComputeTaskDef()
        ctd['subtask_id'] = "SUBTASKID"
        ctd['docker_images'] = [
            DockerImage("dockerix/xiii", tag="323").to_dict(),
        ]
<<<<<<< HEAD

        def _prepare_and_react(compute_task_def):
            msg = msg_factories.tasks.TaskToComputeFactory(
                compute_task_def=compute_task_def,
            )
            ts.task_manager.tasks[msg.task_id].get_total_tasks.return_value = 10
            ts.task_server.client.transaction_system.get_available_gnt\
                .return_value = msg.price * 10
            ts._react_to_task_to_compute(msg)
            return msg

        _prepare_and_react(ctd)
=======
        msg = message.tasks.TaskToCompute(compute_task_def=ctd)
        ts._react_to_task_to_compute(msg)
>>>>>>> 2aa5d432
        ts.task_manager.comp_task_keeper.receive_subtask.assert_not_called()
        ts.task_computer.session_closed.assert_called_with()
        assert conn.close.called

        # Source code from local environment -> proper execution
        __reset_mocks()
        env.get_source_code.return_value = "print 'Hello world'"
        msg = _prepare_and_react(ctd)
        ts.task_manager.comp_task_keeper.receive_subtask.assert_called_with(msg)
        ts.task_computer.session_closed.assert_not_called()
        ts.task_server.add_task_session.assert_called_with("SUBTASKID", ts)
        ts.task_computer.task_given.assert_called_with(ctd)
        conn.close.assert_not_called()

        # Wrong key id -> failure
        __reset_mocks()
        header.task_owner.key = 'KEY_ID2'

<<<<<<< HEAD
        _prepare_and_react(ctd)
=======
        ts._react_to_task_to_compute(message.tasks.TaskToCompute(
            compute_task_def=ctd,
        ))
>>>>>>> 2aa5d432
        ts.task_manager.comp_task_keeper.receive_subtask.assert_not_called()
        ts.task_computer.session_closed.assert_called_with()
        assert conn.close.called

        # Wrong task owner key id -> failure
        __reset_mocks()
        header.task_owner.key = 'KEY_ID2'

<<<<<<< HEAD
        _prepare_and_react(ctd)
=======
        ts._react_to_task_to_compute(message.tasks.TaskToCompute(
            compute_task_def=ctd,
        ))
>>>>>>> 2aa5d432
        ts.task_manager.comp_task_keeper.receive_subtask.assert_not_called()
        ts.task_computer.session_closed.assert_called_with()
        assert conn.close.called

        # Wrong return port -> failure
        __reset_mocks()
        header.task_owner.key = 'KEY_ID'
        header.task_owner.pub_port = 0

<<<<<<< HEAD
        _prepare_and_react(ctd)
=======
        ts._react_to_task_to_compute(message.tasks.TaskToCompute(
            compute_task_def=ctd,
        ))
>>>>>>> 2aa5d432
        ts.task_manager.comp_task_keeper.receive_subtask.assert_not_called()
        ts.task_computer.session_closed.assert_called_with()
        assert conn.close.called

        # Proper port and key -> proper execution
        __reset_mocks()
        header.task_owner.pub_port = 1112

<<<<<<< HEAD
        _prepare_and_react(ctd)
=======
        ts._react_to_task_to_compute(message.tasks.TaskToCompute(
            compute_task_def=ctd,
        ))
>>>>>>> 2aa5d432
        conn.close.assert_not_called()

        # Allow custom code / no code in ComputeTaskDef -> failure
        __reset_mocks()
        env.allow_custom_main_program_file = True
        ctd['src_code'] = ""
<<<<<<< HEAD
        _prepare_and_react(ctd)
=======
        ts._react_to_task_to_compute(message.tasks.TaskToCompute(
            compute_task_def=ctd,
        ))
>>>>>>> 2aa5d432
        ts.task_manager.comp_task_keeper.receive_subtask.assert_not_called()
        ts.task_computer.session_closed.assert_called_with()
        assert conn.close.called

        # Allow custom code / code in ComputerTaskDef -> proper execution
        __reset_mocks()
        ctd['src_code'] = "print 'Hello world!'"
<<<<<<< HEAD
        _prepare_and_react(ctd)
=======
        ts._react_to_task_to_compute(message.tasks.TaskToCompute(
            compute_task_def=ctd,
        ))
>>>>>>> 2aa5d432
        ts.task_computer.session_closed.assert_not_called()
        ts.task_server.add_task_session.assert_called_with("SUBTASKID", ts)
        ts.task_computer.task_given.assert_called_with(ctd)
        conn.close.assert_not_called()

        # No environment available -> failure
        __reset_mocks()
        ts.task_server.get_environment_by_id.return_value = None
<<<<<<< HEAD
        _prepare_and_react(ctd)
=======
        ts._react_to_task_to_compute(message.tasks.TaskToCompute(
            compute_task_def=ctd,
        ))
>>>>>>> 2aa5d432
        assert ts.err_msg == reasons.WrongEnvironment
        ts.task_manager.comp_task_keeper.receive_subtask.assert_not_called()
        ts.task_computer.session_closed.assert_called_with()
        assert conn.close.called

        # Envrionment is Docker environment but with different images -> failure
        __reset_mocks()
        ts.task_server.get_environment_by_id.return_value = \
            DockerEnvironmentMock(additional_images=[
                DockerImage("dockerix/xii", tag="323"),
                DockerImage("dockerix/xiii", tag="325"),
                DockerImage("dockerix/xiii")
            ])
<<<<<<< HEAD
        _prepare_and_react(ctd)
=======
        ts._react_to_task_to_compute(message.tasks.TaskToCompute(
            compute_task_def=ctd,
        ))
>>>>>>> 2aa5d432
        assert ts.err_msg == reasons.WrongDockerImages
        ts.task_manager.comp_task_keeper.receive_subtask.assert_not_called()
        ts.task_computer.session_closed.assert_called_with()
        assert conn.close.called

        # Envrionment is Docker environment with proper images,
        # but no srouce code -> failure
        __reset_mocks()
        de = DockerEnvironmentMock(additional_images=[
            DockerImage("dockerix/xii", tag="323"),
            DockerImage("dockerix/xiii", tag="325"),
            DockerImage("dockerix/xiii", tag="323")
        ])
        ts.task_server.get_environment_by_id.return_value = de
<<<<<<< HEAD
        _prepare_and_react(ctd)
=======
        ts._react_to_task_to_compute(message.tasks.TaskToCompute(
            compute_task_def=ctd,
        ))
>>>>>>> 2aa5d432
        assert ts.err_msg == reasons.NoSourceCode
        ts.task_manager.comp_task_keeper.receive_subtask.assert_not_called()
        ts.task_computer.session_closed.assert_called_with()
        assert conn.close.called

        # Proper Docker environment with source code
        __reset_mocks()
        file_name = os.path.join(self.path, "main_program_file")
        with open(file_name, 'w') as f:
            f.write("Hello world!")
        de.main_program_file = file_name
<<<<<<< HEAD
        _prepare_and_react(ctd)
=======
        ts._react_to_task_to_compute(message.tasks.TaskToCompute(
            compute_task_def=ctd,
        ))
>>>>>>> 2aa5d432
        ts.task_server.add_task_session.assert_called_with("SUBTASKID", ts)
        ts.task_computer.task_given.assert_called_with(ctd)
        conn.close.assert_not_called()

    # pylint: enable=too-many-statements

    def test_get_resource(self):
        conn = BasicProtocol()
        conn.transport = Mock()
        conn.server = Mock()

        db = DataBuffer()

        sess = TaskSession(conn)
        sess.send = lambda m: db.append_bytes(
            m.serialize(),
        )
        sess._can_send = lambda *_: True
        sess.request_resource(str(uuid.uuid4()))

        self.assertTrue(
            message.base.Message.deserialize(db.buffered_data, lambda x: x)
        )

    def test_react_to_ack_reject_report_computed_task(self):
        task_keeper = CompTaskKeeper(pathlib.Path(self.path))
        subtask_id = '1337'
        task_id = '42'

        session = self.task_session
        session.concent_service = MagicMock()
        session.task_manager.comp_task_keeper = task_keeper
        session.key_id = 'owner_id'

        cancel = session.concent_service.cancel_task_message

        ttc = msg_factories.tasks.TaskToComputeFactory(
            compute_task_def__subtask_id=subtask_id,
            compute_task_def__task_id=task_id,
        )

        rct = msg_factories.tasks.ReportComputedTaskFactory(
            task_to_compute=ttc)

        msg_ack = message.tasks.AckReportComputedTask(
            report_computed_task=rct
        )
        msg_rej = message.tasks.RejectReportComputedTask(
            attached_task_to_compute=ttc
        )

        # Subtask is not known
        session._react_to_ack_report_computed_task(msg_ack)
        self.assertFalse(cancel.called)
        session._react_to_reject_report_computed_task(msg_rej)
        self.assertFalse(cancel.called)

        # Save subtask information
        task_owner = Node(key='owner_id')
        task = Mock(header=Mock(task_owner=task_owner))
        task_keeper.subtask_to_task[subtask_id] = task_id
        task_keeper.active_tasks[task_id] = task

        # Subtask is known
        with patch("golem.task.tasksession.get_task_message") as get_mock:
            get_mock.return_value = rct
            session._react_to_ack_report_computed_task(msg_ack)
            session.concent_service.submit_task_message.assert_called_once_with(
                subtask_id=msg_ack.subtask_id,
                msg=ANY,
                delay=ANY,
            )
        self.assertTrue(cancel.called)
        self.assert_concent_cancel(
            cancel.call_args[0], subtask_id, 'ForceReportComputedTask')

        cancel.reset_mock()
        session._react_to_reject_report_computed_task(msg_ack)
        self.assert_concent_cancel(
            cancel.call_args[0], subtask_id, 'ForceReportComputedTask')

    def test_react_to_resource_list(self):
        task_server = self.task_session.task_server

        client = 'test_client'
        version = 1.0
        peers = [{'TCP': ('127.0.0.1', 3282)}]
        msg = message.resources.ResourceList(resources=[['1'], ['2']],
                                             options=None)

        # Use locally saved hyperdrive client options
        self.task_session._react_to_resource_list(msg)
        call_options = task_server.pull_resources.call_args[1]

        assert task_server.get_download_options.called
        assert task_server.pull_resources.called
        assert isinstance(call_options['client_options'], Mock)

        # Use download options built by TaskServer
        client_options = ClientOptions(client, version,
                                       options={'peers': peers})
        task_server.get_download_options.return_value = client_options

        self.task_session.task_server.pull_resources.reset_mock()
        self.task_session._react_to_resource_list(msg)
        call_options = task_server.pull_resources.call_args[1]

        assert not isinstance(call_options['client_options'], Mock)
        assert call_options['client_options'].options['peers'] == peers

    def test_subtask_to_task(self):
        task_keeper = Mock(subtask_to_task=dict())
        mapping = dict()

        self.task_session.task_manager.comp_task_keeper = task_keeper
        self.task_session.task_manager.subtask2task_mapping = mapping
        task_keeper.subtask_to_task['sid_1'] = 'task_1'
        mapping['sid_2'] = 'task_2'

        assert self.task_session._subtask_to_task('sid_1', Actor.Provider)
        assert self.task_session._subtask_to_task('sid_2', Actor.Requestor)
        assert not self.task_session._subtask_to_task('sid_2', Actor.Provider)
        assert not self.task_session._subtask_to_task('sid_1', Actor.Requestor)

        self.task_session.task_manager = None
        assert not self.task_session._subtask_to_task('sid_1', Actor.Provider)
        assert not self.task_session._subtask_to_task('sid_2', Actor.Requestor)

    def test_react_to_cannot_assign_task(self):
        self._test_react_to_cannot_assign_task()

    def test_react_to_cannot_assign_task_with_wrong_sender(self):
        self._test_react_to_cannot_assign_task("KEY_ID2", expected_requests=1)

    def _test_react_to_cannot_assign_task(self, key_id="KEY_ID",
                                          expected_requests=0):
        task_owner = Node(node_name="ABC", key="KEY_ID",
                          pub_addr="10.10.10.10", pub_port=2311)
        task_keeper = CompTaskKeeper(self.new_path)
        task_keeper.add_request(TaskHeader(environment='DEFAULT',
                                           task_id="abc",
                                           task_owner=task_owner), 20)
        assert task_keeper.active_tasks["abc"].requests == 1
        self.task_session.task_manager.comp_task_keeper = task_keeper
        msg_cat = message.tasks.CannotAssignTask(task_id="abc")
        self.task_session.key_id = key_id
        self.task_session._react_to_cannot_assign_task(msg_cat)
        assert task_keeper.active_tasks["abc"].requests == expected_requests


class ForceReportComputedTaskTestCase(testutils.DatabaseFixture,
                                      testutils.TempDirFixture):
    def setUp(self):
        testutils.DatabaseFixture.setUp(self)
        testutils.TempDirFixture.setUp(self)
        history.MessageHistoryService()
        self.ts = TaskSession(Mock())
        self.n = Node()
        self.task_id = str(uuid.uuid4())
        self.subtask_id = str(uuid.uuid4())
        self.node_id = str(uuid.uuid4())

    def tearDown(self):
        testutils.DatabaseFixture.tearDown(self)
        testutils.TempDirFixture.tearDown(self)
        history.MessageHistoryService.instance = None

    @staticmethod
    def _mock_task_to_compute(task_id, subtask_id, node_id, **kwargs):
        task_to_compute = message.tasks.TaskToCompute(**kwargs)
        nmsg_dict = dict(
            task=task_id,
            subtask=subtask_id,
            node=node_id,
            msg_date=datetime.datetime.now(),
            msg_cls='TaskToCompute',
            msg_data=pickle.dumps(task_to_compute),
            local_role=model.Actor.Provider,
            remote_role=model.Actor.Requestor,
        )
        service = history.MessageHistoryService.instance
        service.add_sync(nmsg_dict)

    def assert_submit_task_message(self, subtask_id, wtr):
        self.ts.concent_service.submit_task_message.assert_called_once_with(
            subtask_id, ANY)

        msg = self.ts.concent_service.submit_task_message.call_args[0][1]
        self.assertEqual(msg.result_hash, 'sha1:' + wtr.package_sha1)

    def test_send_report_computed_task_concent_no_message(self):
        wtr = factories.taskserver.WaitingTaskResultFactory(owner=self.n)
        self.ts.send_report_computed_task(
            wtr, wtr.owner.pub_addr, wtr.owner.pub_port, "0x00", self.n)
        self.ts.concent_service.submit.assert_not_called()

    def test_send_report_computed_task_concent_success(self):
        wtr = factories.taskserver.WaitingTaskResultFactory(
            task_id=self.task_id, subtask_id=self.subtask_id, owner=self.n)
        self._mock_task_to_compute(self.task_id, self.subtask_id, self.node_id,
                                   concent_enabled=True)
        self.ts.send_report_computed_task(
            wtr, wtr.owner.pub_addr, wtr.owner.pub_port, "0x00", self.n)

        self.assert_submit_task_message(self.subtask_id, wtr)

    def test_send_report_computed_task_concent_success_many_files(self):
        result = []
        for i in range(100, 300, 99):
            p = pathlib.Path(self.tempdir) / str(i)
            with p.open('wb') as f:
                f.write(b'\0' * i * 2 ** 20)
            result.append(str(p))

        wtr = factories.taskserver.WaitingTaskResultFactory(
            task_id=self.task_id, subtask_id=self.subtask_id, owner=self.n,
            result=result, result_type=ResultType.FILES
        )
        self._mock_task_to_compute(self.task_id, self.subtask_id, self.node_id,
                                   concent_enabled=True)

        self.ts.send_report_computed_task(
            wtr, wtr.owner.pub_addr, wtr.owner.pub_port, "0x00", self.n)

        self.assert_submit_task_message(self.subtask_id, wtr)

    def test_send_report_computed_task_concent_disabled(self):
        wtr = factories.taskserver.WaitingTaskResultFactory(
            task_id=self.task_id, subtask_id=self.subtask_id, owner=self.n)

        self._mock_task_to_compute(
            self.task_id, self.subtask_id, self.node_id, concent_enabled=False)

        self.ts.send_report_computed_task(
            wtr, wtr.owner.pub_addr, wtr.owner.pub_port, "0x00", self.n)
        self.ts.concent_service.submit.assert_not_called()


class GetTaskMessageTest(TestCase):
    def test_get_task_message(self):
        msg = msg_factories.tasks.TaskToComputeFactory()
        with patch('golem.task.tasksession.history'
                   '.MessageHistoryService.get_sync_as_message',
                   Mock(return_value=msg)):
            msg_historical = get_task_message('TaskToCompute', 'foo', 'bar')
            self.assertEqual(msg, msg_historical)

    def test_get_task_message_fail(self):
        with patch('golem.task.tasksession.history'
                   '.MessageHistoryService.get_sync_as_message',
                   Mock(side_effect=history.MessageNotFound())):
            msg = get_task_message('TaskToCompute', 'foo', 'bar')
            self.assertIsNone(msg)


class SubtaskResultsAcceptedTest(TestCase):
    def setUp(self):
        self.task_session = TaskSession(Mock())
        self.task_server = Mock()
        self.task_session.task_server = self.task_server

    def test__react_to_subtask_result_accepted(self):
        self._test__react_to_subtask_result_accepted()

    def test__react_to_subtask_result_accepted_with_wrong_key(self):
        self._test__react_to_subtask_result_accepted("DEF", called=False)

    def _test__react_to_subtask_result_accepted(self, key_id="ABC",
                                                called=True):
        sra = msg_factories.tasks.SubtaskResultsAcceptedFactory()
        ctk = self.task_session.task_manager.comp_task_keeper
        ctk.get_node_for_task_id.return_value = "ABC"
        self.task_session.key_id = key_id
        self.task_session._react_to_subtask_result_accepted(sra)
        if called:
            self.task_server.subtask_accepted.assert_called_once_with(
                key_id,
                sra.subtask_id,
                sra.payment_ts,
            )
            cancel = self.task_session.concent_service.cancel_task_message
            cancel.assert_called_once_with(
                sra.subtask_id,
                'ForceSubtaskResults',
            )
        else:
            self.task_server.subtask_accepted.assert_not_called()

    def test_result_received(self):
        def computed_task_received(*args):
            args[3]()

        self.task_session.task_manager = Mock()
        self.task_session.task_manager.computed_task_received = \
            computed_task_received

        rct = msg_factories.tasks.ReportComputedTaskFactory()
        ttc = rct.task_to_compute
        extra_data = dict(
            result=pickle.dumps({'stdout': 'xyz'}),
            result_type=ResultType.DATA,
            subtask_id=ttc.compute_task_def.get('subtask_id')  # noqa pylint:disable=no-member
        )

        self.task_session.send = Mock()

        history_dict = {
            'TaskToCompute': ttc,
            'ReportComputedTask': rct,
        }
        with patch('golem.task.tasksession.get_task_message',
                   side_effect=lambda mcn, *_: history_dict[mcn]):
            self.task_session.result_received(extra_data)

        assert self.task_session.send.called
        sra = self.task_session.send.call_args[0][0] # noqa pylint:disable=unsubscriptable-object
        self.assertIsInstance(sra.task_to_compute, message.tasks.TaskToCompute)


class ReportComputedTaskTest(ConcentMessageMixin, LogTestCase):

    @staticmethod
    def _create_pull_package(result):
        def pull_package(*_, **kwargs):
            success = kwargs.get('success')
            error = kwargs.get('error')
            if result:
                success(Mock())
            else:
                error(Exception('Pull failed'))

        return pull_package

    def setUp(self):
        self.task_id = 'xyz'
        self.subtask_id = 'xxyyzz'

        ts = TaskSession(Mock())
        ts.result_received = Mock()
        ts.key_id = "ABC"
        ts.task_manager.get_node_id_for_subtask.return_value = ts.key_id
        ts.task_manager.subtask2task_mapping = {
            self.subtask_id: self.task_id,
        }
        ts.task_manager.tasks = {
            self.task_id: Mock()
        }
        ts.task_manager.tasks_states = {
            self.task_id: Mock(subtask_states={
                self.subtask_id: Mock(deadline=calendar.timegm(time.gmtime()))
            })
        }
        ts.task_server.task_keeper.task_headers = {}
        ecc = Mock()
        ecc.get_privkey.return_value = os.urandom(32)
        ts.task_server.keys_auth.ecc = ecc
        self.ts = ts

        gsam = patch('golem.network.concent.helpers.history'
                     '.MessageHistoryService.get_sync_as_message',
                     Mock(side_effect=history.MessageNotFound))
        gsam.start()
        self.addCleanup(gsam.stop)

    def _prepare_report_computed_task(self, **kwargs):
        return msg_factories.tasks.ReportComputedTaskFactory(
            task_to_compute__compute_task_def__subtask_id=self.subtask_id,
            task_to_compute__compute_task_def__task_id=self.task_id,
            **kwargs,
        )

    def test_result_received(self):
        msg = self._prepare_report_computed_task()
        self.ts.task_manager.task_result_manager.pull_package = \
            self._create_pull_package(True)

        with patch('golem.network.concent.helpers.process_report_computed_task',
                   return_value=message.tasks.AckReportComputedTask()):
            self.ts._react_to_report_computed_task(msg)
        self.assertTrue(self.ts.task_server.verify_results.called)

        cancel = self.ts.concent_service.cancel_task_message
        self.assert_concent_cancel(
            cancel.call_args[0], self.subtask_id, 'ForceGetTaskResult')

    def test_reject_result_pull_failed_no_concent(self):
        msg = self._prepare_report_computed_task(
            task_to_compute__concent_enabled=False)

        with patch('golem.network.concent.helpers.history.add'):
            self.ts.task_manager.task_result_manager.pull_package = \
                self._create_pull_package(False)

        with patch('golem.task.tasksession.get_task_message', return_value=msg):
            with patch('golem.network.concent.helpers.'
                       'process_report_computed_task',
                       return_value=message.tasks.AckReportComputedTask()):
                self.ts._react_to_report_computed_task(msg)
        assert self.ts.task_server.reject_result.called
        assert self.ts.task_manager.task_computation_failure.called

    def test_reject_result_pull_failed_with_concent(self):
        msg = self._prepare_report_computed_task(
            task_to_compute__concent_enabled=True)

        self.ts.task_manager.task_result_manager.pull_package = \
            self._create_pull_package(False)

        with patch('golem.network.concent.helpers.process_report_computed_task',
                   return_value=message.tasks.AckReportComputedTask()):
            self.ts._react_to_report_computed_task(msg)
        stm = self.ts.concent_service.submit_task_message
        self.assertEqual(stm.call_count, 2)

        self.assert_concent_submit(stm.call_args_list[0][0], self.subtask_id,
                                   message.concents.ForceGetTaskResult)
        self.assert_concent_submit(stm.call_args_list[1][0], self.subtask_id,
                                   message.concents.ForceGetTaskResult)

        # ensure the first call is delayed
        self.assertGreater(stm.call_args_list[0][0][2], datetime.timedelta(0))
        # ensure the second one is not
        self.assertEqual(len(stm.call_args_list[1][0]), 2)<|MERGE_RESOLUTION|>--- conflicted
+++ resolved
@@ -488,11 +488,7 @@
             conn.reset_mock()
 
         # msg.ctd is None -> failure
-<<<<<<< HEAD
         msg = msg_factories.tasks.TaskToComputeFactory(compute_task_def=None)
-=======
-        msg = message.tasks.TaskToCompute()
->>>>>>> 2aa5d432
         ts._react_to_task_to_compute(msg)
         ts.task_server.add_task_session.assert_not_called()
         ts.task_computer.task_given.assert_not_called()
@@ -513,7 +509,6 @@
         ctd['docker_images'] = [
             DockerImage("dockerix/xiii", tag="323").to_dict(),
         ]
-<<<<<<< HEAD
 
         def _prepare_and_react(compute_task_def):
             msg = msg_factories.tasks.TaskToComputeFactory(
@@ -526,10 +521,6 @@
             return msg
 
         _prepare_and_react(ctd)
-=======
-        msg = message.tasks.TaskToCompute(compute_task_def=ctd)
-        ts._react_to_task_to_compute(msg)
->>>>>>> 2aa5d432
         ts.task_manager.comp_task_keeper.receive_subtask.assert_not_called()
         ts.task_computer.session_closed.assert_called_with()
         assert conn.close.called
@@ -548,13 +539,7 @@
         __reset_mocks()
         header.task_owner.key = 'KEY_ID2'
 
-<<<<<<< HEAD
         _prepare_and_react(ctd)
-=======
-        ts._react_to_task_to_compute(message.tasks.TaskToCompute(
-            compute_task_def=ctd,
-        ))
->>>>>>> 2aa5d432
         ts.task_manager.comp_task_keeper.receive_subtask.assert_not_called()
         ts.task_computer.session_closed.assert_called_with()
         assert conn.close.called
@@ -563,13 +548,7 @@
         __reset_mocks()
         header.task_owner.key = 'KEY_ID2'
 
-<<<<<<< HEAD
         _prepare_and_react(ctd)
-=======
-        ts._react_to_task_to_compute(message.tasks.TaskToCompute(
-            compute_task_def=ctd,
-        ))
->>>>>>> 2aa5d432
         ts.task_manager.comp_task_keeper.receive_subtask.assert_not_called()
         ts.task_computer.session_closed.assert_called_with()
         assert conn.close.called
@@ -579,13 +558,7 @@
         header.task_owner.key = 'KEY_ID'
         header.task_owner.pub_port = 0
 
-<<<<<<< HEAD
         _prepare_and_react(ctd)
-=======
-        ts._react_to_task_to_compute(message.tasks.TaskToCompute(
-            compute_task_def=ctd,
-        ))
->>>>>>> 2aa5d432
         ts.task_manager.comp_task_keeper.receive_subtask.assert_not_called()
         ts.task_computer.session_closed.assert_called_with()
         assert conn.close.called
@@ -594,26 +567,14 @@
         __reset_mocks()
         header.task_owner.pub_port = 1112
 
-<<<<<<< HEAD
         _prepare_and_react(ctd)
-=======
-        ts._react_to_task_to_compute(message.tasks.TaskToCompute(
-            compute_task_def=ctd,
-        ))
->>>>>>> 2aa5d432
         conn.close.assert_not_called()
 
         # Allow custom code / no code in ComputeTaskDef -> failure
         __reset_mocks()
         env.allow_custom_main_program_file = True
         ctd['src_code'] = ""
-<<<<<<< HEAD
         _prepare_and_react(ctd)
-=======
-        ts._react_to_task_to_compute(message.tasks.TaskToCompute(
-            compute_task_def=ctd,
-        ))
->>>>>>> 2aa5d432
         ts.task_manager.comp_task_keeper.receive_subtask.assert_not_called()
         ts.task_computer.session_closed.assert_called_with()
         assert conn.close.called
@@ -621,13 +582,7 @@
         # Allow custom code / code in ComputerTaskDef -> proper execution
         __reset_mocks()
         ctd['src_code'] = "print 'Hello world!'"
-<<<<<<< HEAD
         _prepare_and_react(ctd)
-=======
-        ts._react_to_task_to_compute(message.tasks.TaskToCompute(
-            compute_task_def=ctd,
-        ))
->>>>>>> 2aa5d432
         ts.task_computer.session_closed.assert_not_called()
         ts.task_server.add_task_session.assert_called_with("SUBTASKID", ts)
         ts.task_computer.task_given.assert_called_with(ctd)
@@ -636,13 +591,7 @@
         # No environment available -> failure
         __reset_mocks()
         ts.task_server.get_environment_by_id.return_value = None
-<<<<<<< HEAD
         _prepare_and_react(ctd)
-=======
-        ts._react_to_task_to_compute(message.tasks.TaskToCompute(
-            compute_task_def=ctd,
-        ))
->>>>>>> 2aa5d432
         assert ts.err_msg == reasons.WrongEnvironment
         ts.task_manager.comp_task_keeper.receive_subtask.assert_not_called()
         ts.task_computer.session_closed.assert_called_with()
@@ -656,13 +605,7 @@
                 DockerImage("dockerix/xiii", tag="325"),
                 DockerImage("dockerix/xiii")
             ])
-<<<<<<< HEAD
         _prepare_and_react(ctd)
-=======
-        ts._react_to_task_to_compute(message.tasks.TaskToCompute(
-            compute_task_def=ctd,
-        ))
->>>>>>> 2aa5d432
         assert ts.err_msg == reasons.WrongDockerImages
         ts.task_manager.comp_task_keeper.receive_subtask.assert_not_called()
         ts.task_computer.session_closed.assert_called_with()
@@ -677,13 +620,7 @@
             DockerImage("dockerix/xiii", tag="323")
         ])
         ts.task_server.get_environment_by_id.return_value = de
-<<<<<<< HEAD
         _prepare_and_react(ctd)
-=======
-        ts._react_to_task_to_compute(message.tasks.TaskToCompute(
-            compute_task_def=ctd,
-        ))
->>>>>>> 2aa5d432
         assert ts.err_msg == reasons.NoSourceCode
         ts.task_manager.comp_task_keeper.receive_subtask.assert_not_called()
         ts.task_computer.session_closed.assert_called_with()
@@ -695,13 +632,7 @@
         with open(file_name, 'w') as f:
             f.write("Hello world!")
         de.main_program_file = file_name
-<<<<<<< HEAD
         _prepare_and_react(ctd)
-=======
-        ts._react_to_task_to_compute(message.tasks.TaskToCompute(
-            compute_task_def=ctd,
-        ))
->>>>>>> 2aa5d432
         ts.task_server.add_task_session.assert_called_with("SUBTASKID", ts)
         ts.task_computer.task_given.assert_called_with(ctd)
         conn.close.assert_not_called()
