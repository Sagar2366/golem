--- conflicted
+++ resolved
@@ -634,13 +634,8 @@
         self.task_session._react_to_resource_list(msg)
         call_options = task_server.pull_resources.call_args[1]
 
-<<<<<<< HEAD
-        assert not isinstance(call_options['client_options'], Mock)
-        assert not call_options['client_options'].options
-=======
         assert not isinstance(call_options['client_options'], mock.Mock)
         assert call_options['client_options'].options['peers'] == peers
->>>>>>> f758b9c5
 
     def test_task_subtask_from_message(self):
         self.task_session._subtask_to_task = mock.Mock(return_value=None)
