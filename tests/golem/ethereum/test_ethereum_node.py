import logging
from os import path
from unittest.mock import patch, Mock

from ethereum.transactions import Transaction
from ethereum.utils import zpad

from golem.ethereum.node import log, NodeProcess, \
    TESTNET_NODE_LIST, get_public_nodes
from golem.testutils import PEP8MixIn, TempDirFixture
from golem.tools.assertlogs import LogTestCase
from golem.utils import encode_hex
from golem_sci.client import Client


class EthereumNodeTest(TempDirFixture, LogTestCase, PEP8MixIn):
    PEP8_FILES = ["golem/ethereum/node.py"]

    def test_ethereum_node(self):
        np = NodeProcess(self.tempdir, start_node=True)
        np.web3 = Mock()
        assert np.is_running() is False
        np.start()
        assert np.is_running() is True
        with self.assertRaises(RuntimeError):
            np.start()
        assert np.is_running() is True
        np.stop()
        assert np.is_running() is False

        # Test different port option
        port = 8182
        with self.assertLogs(log, level="INFO") as l:
            np.start(port)
            assert any("--port=8182" in log for log in l.output)
        assert np.is_running() is True
        np.stop()
        assert np.is_running() is False

    def test_ethereum_node_reuse(self):
        np = NodeProcess(self.tempdir, start_node=True)
        np.web3 = Mock()
        np.start()

        # Reuse but with different directory
        ndir = path.join(self.tempdir, "ndir")
        np1 = NodeProcess(ndir, start_node=True)
        np1.web3 = Mock()
        np1.start()
        assert np.is_running() is True
        assert np1.is_running() is True
        np.stop()
        np1.stop()


class TestPublicNodeList(TempDirFixture):
<<<<<<< HEAD
=======

    def test_builtin_public_nodes(self):
        with patch('requests.get', lambda *_: None):
            public_nodes = get_public_nodes(mainnet=False)

        assert public_nodes is not TESTNET_NODE_LIST
        assert all(n in TESTNET_NODE_LIST for n in public_nodes)

    def test_node_start(self):
        node = NodeProcess(self.tempdir)
        node.web3 = Mock()
        node.is_connected = Mock()
        node._handle_remote_rpc_provider_failure = Mock()

        assert node.addr_list is None
        node.start()
        assert node.addr_list
        assert node.is_connected.called
>>>>>>> 050696d9

    @patch('golem.core.async.async_run',
           side_effect=lambda r, *_: r.method(*r.args, **r.kwargs))
    def test_handle_remote_rpc_provider(self, _async_run):
        node = NodeProcess(self.tempdir, start_node=True)
        node.start = Mock()

        assert node.provider_proxy
        assert node.initial_addr_list
        assert node.addr_list is None

        node.provider_proxy.provider = Mock()
        node.addr_list = []
        node._handle_remote_rpc_provider_failure(Exception('test exception'))

        assert node.provider_proxy.provider is None
        assert node.start.called

    def test_node_start(self):
        node = NodeProcess(self.tempdir)
        node.web3 = Mock()
        node.is_connected = Mock()
        node._handle_remote_rpc_provider_failure = Mock()

        assert node.addr_list is None
        node.start()
        assert node.addr_list
        assert node.is_connected.called

    @patch('golem.core.async.async_run',
           side_effect=lambda r, *_: r.method(*r.args, **r.kwargs))
    def test_handle_remote_rpc_provider(self, _async_run):
        node = NodeProcess(self.tempdir, start_node=True)
        node.start = Mock()

        assert node.provider_proxy
        assert node.initial_addr_list
        assert node.addr_list is None

        node.provider_proxy.provider = Mock()
        node.addr_list = []
        node._handle_remote_rpc_provider_failure(Exception('test exception'))

        assert node.provider_proxy.provider is None
        assert node.start.called


class EthereumClientNodeTest(TempDirFixture):
    def setUp(self):
        super().setUp()
        # Show information about Ethereum node starting and terminating.
        logging.basicConfig(level=logging.INFO)
        self.node = NodeProcess(self.tempdir, start_node=True)
        self.node.web3 = Mock()
        self.node.start()
        self.client = Client(self.node.web3)

    def tearDown(self):
        self.node.stop()
        super().tearDown()

    def test_client(self):
        client = self.client
        p = client.get_peer_count()
        assert type(p) is int
        s = client.is_syncing()
        assert type(s) is bool
        addr = b'FakeEthereumAddress!'
        assert len(addr) == 20
        hex_addr = '0x' + encode_hex(addr)
        c = client.get_transaction_count(hex_addr)
        assert type(c) is int
        assert c == 0
        b = client.get_balance(hex_addr)
        assert b == 0

        eth = client.web3.eth
        with patch.object(eth, 'getBalance', side_effect=ValueError):
            b = client.get_balance(hex_addr)
        assert b is None

    def test_send_raw_transaction(self):
        client = self.client
        with self.assertRaises(ValueError):
            client.send("fake data")

    def test_send_transaction(self):
        client = self.client
        addr = b'\xff' * 20
        priv = b'\xee' * 32
        tx = Transaction(1, 20 * 10**9, 21000, to=addr, value=0, data=b'')
        tx.sign(priv)
        with self.assertRaisesRegex(ValueError, "[Ii]nsufficient funds"):
            client.send(tx)

    def test_get_logs(self):
        addr = encode_hex(zpad(b'deadbeef', 32))
        log_id = encode_hex(zpad(b'beefbeef', 32))
        client = self.client
        logs = client.get_logs(from_block='latest', to_block='latest',
                               topics=[log_id, addr])
        assert logs == []

    def test_filters(self):
        """ Test creating filter and getting logs """
        client = self.client
        filter_id = client.new_filter()
        assert type(filter_id) is str
        # Filter id is hex encoded 256-bit integer.
        assert filter_id.startswith('0x')
        number = int(filter_id, 16)
        assert 0 < number < 2**256

        entries = client.get_filter_changes(filter_id)
        assert not entries

    def test_different_nodes(self):
        mainnet_nodes = get_public_nodes(mainnet=True)
        testnet_nodes = get_public_nodes(mainnet=False)
        assert all(n not in mainnet_nodes for n in testnet_nodes)
        assert all(n not in testnet_nodes for n in mainnet_nodes)<|MERGE_RESOLUTION|>--- conflicted
+++ resolved
@@ -54,8 +54,6 @@
 
 
 class TestPublicNodeList(TempDirFixture):
-<<<<<<< HEAD
-=======
 
     def test_builtin_public_nodes(self):
         with patch('requests.get', lambda *_: None):
@@ -63,35 +61,6 @@
 
         assert public_nodes is not TESTNET_NODE_LIST
         assert all(n in TESTNET_NODE_LIST for n in public_nodes)
-
-    def test_node_start(self):
-        node = NodeProcess(self.tempdir)
-        node.web3 = Mock()
-        node.is_connected = Mock()
-        node._handle_remote_rpc_provider_failure = Mock()
-
-        assert node.addr_list is None
-        node.start()
-        assert node.addr_list
-        assert node.is_connected.called
->>>>>>> 050696d9
-
-    @patch('golem.core.async.async_run',
-           side_effect=lambda r, *_: r.method(*r.args, **r.kwargs))
-    def test_handle_remote_rpc_provider(self, _async_run):
-        node = NodeProcess(self.tempdir, start_node=True)
-        node.start = Mock()
-
-        assert node.provider_proxy
-        assert node.initial_addr_list
-        assert node.addr_list is None
-
-        node.provider_proxy.provider = Mock()
-        node.addr_list = []
-        node._handle_remote_rpc_provider_failure(Exception('test exception'))
-
-        assert node.provider_proxy.provider is None
-        assert node.start.called
 
     def test_node_start(self):
         node = NodeProcess(self.tempdir)
