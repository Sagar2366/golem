--- conflicted
+++ resolved
@@ -76,23 +76,15 @@
         resource_manager = cls.__new__(cls)
         resource_manager.__init__(dir_manager)
 
-<<<<<<< HEAD
-        client = Client(datadir=dir_manager.root_path,
-                        app_config=mock.Mock(),
-                        config_desc=ClientConfigDescriptor(),
-                        keys_auth=mock.Mock(),
-                        connect_to_known_hosts=False,
-                        use_docker_manager=False,
-                        use_monitor=False)
-=======
         with mock.patch('golem.client.EthereumTransactionSystem'):
             client = Client(datadir=dir_manager.root_path,
+                            app_config=mock.Mock(),
                             config_desc=ClientConfigDescriptor(),
                             keys_auth=mock.Mock(),
                             connect_to_known_hosts=False,
                             use_docker_manager=False,
                             use_monitor=False)
->>>>>>> f0acd12f
+
         client.resource_server = BaseResourceServer(resource_manager,
                                                     dir_manager,
                                                     mock.Mock(), client)
