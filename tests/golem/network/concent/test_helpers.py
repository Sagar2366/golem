--- conflicted
+++ resolved
@@ -64,10 +64,7 @@
         msg.eth_account = encode_hex(addr)
 
         res = helpers.process_report_computed_task(msg, ecc, mock.Mock())
-<<<<<<< HEAD
         self.assertIsInstance(res, message.tasks.RejectReportComputedTask)
-=======
-        assert isinstance(res, message.concents.RejectReportComputedTask)
 
     def test_payment_to_zero(self):
         ecc = mock.Mock()
@@ -76,5 +73,4 @@
         msg.eth_account = '0x' + 40 * '0'
 
         res = helpers.process_report_computed_task(msg, ecc, mock.Mock())
-        assert isinstance(res, message.concents.RejectReportComputedTask)
->>>>>>> ab2babbe
+        assert isinstance(res, message.tasks.RejectReportComputedTask)