--- conflicted
+++ resolved
@@ -55,13 +55,9 @@
         raise NotImplementedError()
 
     def setUp(self):
-<<<<<<< HEAD
-        library._handlers = {}
-=======
         # Avoid warnings caused by previous tests leaving handlers
         library._handlers = {}
 
->>>>>>> 2df4a0e7
         self.msg = self._get_frctr()
         self.reasons = message.concents.ForceReportComputedTaskResponse.REASON
         ttc = self.msg.task_to_compute
@@ -164,14 +160,9 @@
         testutils.DatabaseFixture, testutils.TestWithClient):
 
     def setUp(self):
-<<<<<<< HEAD
-        library._handlers = {}  # noqa Avoid warnings caused by previous tests leaving handlers pylint: disable=line-too-long
-        gc.collect()
-=======
         # Avoid warnings caused by previous tests leaving handlers
         library._handlers = {}
 
->>>>>>> 2df4a0e7
         super().setUp()
         self.task_server = taskserver_factories.TaskServer(
             client=self.client,
