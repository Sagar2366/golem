--- conflicted
+++ resolved
@@ -4,17 +4,16 @@
 import unittest
 from unittest import mock
 
+import golem_messages
+import semantic_version
 from freezegun import freeze_time
-import golem_messages
 from golem_messages import exceptions as msg_exceptions
 from golem_messages import message
-import semantic_version
 
 from golem import testutils
 from golem.core.common import config_logging
 from golem.core.keysauth import EllipticalKeysAuth
 from golem.core.variables import BUFF_SIZE
-from golem.network.p2p.node import Node
 from golem.network.transport import tcpnetwork
 from golem.network.transport.tcpnetwork import (DataProducer, DataConsumer,
                                                 FileProducer, FileConsumer,
@@ -27,7 +26,6 @@
                                                 MAX_MESSAGE_SIZE)
 from golem.tools.assertlogs import LogTestCase
 from golem.tools.captureoutput import captured_output
-
 from tests.factories import messages as msg_factories
 from tests.factories import p2p as p2p_factories
 
@@ -121,16 +119,9 @@
         logging.shutdown()
 
     def setUp(self):
-<<<<<<< HEAD
         testutils.TempDirFixture.setUp(self)
-        self.tmp_file1, self.tmp_file2, self.tmp_file3 = self.additional_dir_content([1, [2]])
-=======
-        TestWithKeysAuth.setUp(self)
-        self.tmp_file1, \
-            self.tmp_file2, \
-            self.tmp_file3 = self.additional_dir_content([
-                1, [2]])
->>>>>>> ffd2727d
+        self.tmp_file1, self.tmp_file2, self.tmp_file3 \
+            = self.additional_dir_content([1, [2]])
 
         long_text = "abcdefghij\nklmn opqrstuvwxy\tz"
         with open(self.tmp_file1, 'w') as f:
@@ -344,7 +335,6 @@
             self.protocol.session.interpret.assert_called_once_with(msg)
 
 
-
 class TestSocketAddress(unittest.TestCase):
 
     def test_zone_index(self):
