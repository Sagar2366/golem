--- conflicted
+++ resolved
@@ -310,13 +310,9 @@
         self.assertIsNone(protocol.dataReceived(data))
         self.assertEqual(load_mock.call_count, 0)
 
-<<<<<<< HEAD
-
-class TestSocketAddress(TestCase):
-
-=======
+
 class TestSocketAddress(unittest.TestCase):
->>>>>>> a82b2006
+
     def test_zone_index(self):
         base_address = "fe80::3"
         address = "fe80::3%eth0"
