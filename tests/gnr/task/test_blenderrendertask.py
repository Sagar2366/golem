import array
import unittest
import os
from random import randrange, shuffle
from tempfile import NamedTemporaryFile

import OpenEXR
from PIL import Image

from gnr.task.blenderrendertask import (BlenderDefaults, BlenderRenderTaskBuilder, BlenderRenderTask,
                                        BlenderRendererOptions, PreviewUpdater)
from gnr.renderingtaskstate import RenderingTaskDefinition
from golem.tools.testdirfixture import TestDirFixture


class TestBlenderDefaults(unittest.TestCase):
    def test_init(self):
        bd = BlenderDefaults()
        self.assertTrue(os.path.isfile(bd.main_program_file))


class TestBlenderTaskDivision(unittest.TestCase):
    def setUp(self):
        self.program_file = NamedTemporaryFile(prefix='blender_program_', delete=False).name
        self.output_file = NamedTemporaryFile(prefix='blender_output_', delete=False).name
        self.bt = BlenderRenderTask(node_name="example-node-name",
                                    task_id="example-task-id",
                                    main_scene_dir=os.getcwd(),
                                    main_scene_file="example.blend",
                                    main_program_file=self.program_file,
                                    total_tasks=7,
                                    res_x=200,
                                    res_y=300,
                                    outfilebasename="example_out",
                                    output_file=self.output_file,
                                    output_format="PNG",
                                    full_task_timeout=1,
                                    subtask_timeout=1,
                                    task_resources=[],
                                    estimated_memory=123,
                                    root_path=os.getcwd(),
                                    use_frames=False,
                                    frames=[1],
                                    max_price=10,
                                    engine="CYCLES")

    def tearDown(self):
        os.remove(self.program_file)
        os.remove(self.output_file)

    def test_blender_task(self):
        self.assertIsInstance(self.bt, BlenderRenderTask)
        self.assertTrue(self.bt.main_scene_file == "example.blend")

    def test_get_min_max_y(self):
        self.assertTrue(self.bt.res_x == 200)
        self.assertTrue(self.bt.res_y == 300)
        self.assertTrue(self.bt.total_tasks == 7)
        for tasks in [1, 6, 7, 20, 60]:
            self.bt.total_tasks = tasks
            for yres in range(100, 1000):
                self.bt.res_y = yres
                cur_max_y = self.bt.res_y
                for i in range(1, self.bt.total_tasks + 1):
                    min_y, max_y = self.bt._get_min_max_y(i)
                    min_y = int(float(self.bt.res_y) * (min_y))
                    max_y = int(float(self.bt.res_y) * (max_y))
                    self.assertTrue(max_y == cur_max_y)
                    cur_max_y = min_y
                self.assertTrue(cur_max_y == 0)

    def test_put_img_together_exr(self):
        for chunks in [1, 5, 7, 11, 13, 31, 57, 100]:
            res_y = 0
            self.bt.collected_file_names = {}
            for i in range(1, chunks + 1):  # Subtask numbers start from 1.
                y = randrange(1, 100)
                res_y += y
                file1 = os.path.join(os.getcwd(), 'chunk{}.exr'.format(i))
                exr = OpenEXR.OutputFile(file1, OpenEXR.Header(self.bt.res_x, y))
                data = array.array('f', [1.0] * (self.bt.res_x * y)).tostring()
                exr.writePixels({'R': data, 'G': data, 'B': data, 'F': data, 'A': data})
                exr.close()
                self.bt.collected_file_names[i] = file1
            self.bt.res_y = res_y
            self.bt._put_image_together(os.getcwd())
            self.assertTrue(os.path.isfile(self.bt.output_file))
            img = Image.open(self.bt.output_file)
            img_x, img_y = img.size
            self.assertTrue(self.bt.res_x == img_x and res_y == img_y)

<<<<<<< HEAD
    def test_put_img_together_not_exr(self):
        for output_format in ["TGA"]:
            self.bt.output_format = output_format.lower()
            for chunks in [1, 5, 7, 11, 13, 31, 57, 100]:
                res_y = 0
                chunks_sizes = {}
                self.bt.collected_file_names = {}
                for i in range (1, chunks + 1): #subtask numbers start from 1
                    y = randrange(1, 100)
                    res_y += y
                    file1 = os.path.join(os.getcwd(), 'chunk{}.{}'.format(i, output_format.lower()))
                    img = Image.new("RGB", (self.bt.res_x, y))
                    img.save(file1, output_format.upper())
                    self.bt.collected_file_names[i] = file1
                self.bt.res_y = res_y
                self.bt._put_image_together(os.getcwd())
                self.assertTrue(os.path.isfile(self.bt.output_file))
                img = Image.open(self.bt.output_file)
                img_x, img_y = img.size
                self.assertTrue(self.bt.res_x == img_x and res_y == img_y)
        
=======

>>>>>>> adf19ba0
class TestPreviewUpdater(unittest.TestCase):
    def test_update_preview(self):
        preview_file = os.path.join(os.getcwd(), 'sample_img.png')
        res_x = 200

        for chunks in range(1, 100):
            res_y = 0
            expected_offsets = {}
            chunks_sizes = {}
            for i in range(1, chunks + 1):  # Subtask numbers start from 1.
                y = randrange(1, 100)
                expected_offsets[i] = res_y
                chunks_sizes[i] = y
                res_y += y
            pu = PreviewUpdater(preview_file, res_x, res_y, expected_offsets)
            chunks_list = range(1, chunks + 1)
            shuffle(chunks_list)
            chunks_files = {}
            for i in chunks_list:
                img = Image.new("RGB", (res_x, chunks_sizes[i]))
                file1 = os.path.join(os.getcwd(), 'chunk{}.png'.format(i))
                img.save(file1)
                chunks_files[i] = file1
                pu.update_preview(file1, i)
            for f in chunks_files:
                os.remove(chunks_files[f])
            self.assertTrue(pu.perfect_match_area_y == res_y and pu.perfectly_placed_subtasks == chunks)


class TestBlenderRenderTaskBuilder(TestDirFixture):
    def test_build(self):
        definition = RenderingTaskDefinition()
        definition.renderer_options = BlenderRendererOptions()
        builder = BlenderRenderTaskBuilder(node_name="ABC", task_definition=definition, root_path=self.path)
        blender_task = builder.build()
        self.assertIsInstance(blender_task, BlenderRenderTask)<|MERGE_RESOLUTION|>--- conflicted
+++ resolved
@@ -23,13 +23,14 @@
     def setUp(self):
         self.program_file = NamedTemporaryFile(prefix='blender_program_', delete=False).name
         self.output_file = NamedTemporaryFile(prefix='blender_output_', delete=False).name
+        self.to_delete = []
         self.bt = BlenderRenderTask(node_name="example-node-name",
                                     task_id="example-task-id",
                                     main_scene_dir=os.getcwd(),
                                     main_scene_file="example.blend",
                                     main_program_file=self.program_file,
                                     total_tasks=7,
-                                    res_x=200,
+                                    res_x=2,
                                     res_y=300,
                                     outfilebasename="example_out",
                                     output_file=self.output_file,
@@ -47,18 +48,20 @@
     def tearDown(self):
         os.remove(self.program_file)
         os.remove(self.output_file)
+        for f in set(self.to_delete):
+            os.remove(f)
 
     def test_blender_task(self):
         self.assertIsInstance(self.bt, BlenderRenderTask)
         self.assertTrue(self.bt.main_scene_file == "example.blend")
 
     def test_get_min_max_y(self):
-        self.assertTrue(self.bt.res_x == 200)
+        self.assertTrue(self.bt.res_x == 2)
         self.assertTrue(self.bt.res_y == 300)
         self.assertTrue(self.bt.total_tasks == 7)
         for tasks in [1, 6, 7, 20, 60]:
             self.bt.total_tasks = tasks
-            for yres in range(100, 1000):
+            for yres in range(1, 100):
                 self.bt.res_y = yres
                 cur_max_y = self.bt.res_y
                 for i in range(1, self.bt.total_tasks + 1):
@@ -77,6 +80,7 @@
                 y = randrange(1, 100)
                 res_y += y
                 file1 = os.path.join(os.getcwd(), 'chunk{}.exr'.format(i))
+                self.to_delete.append(file1)
                 exr = OpenEXR.OutputFile(file1, OpenEXR.Header(self.bt.res_x, y))
                 data = array.array('f', [1.0] * (self.bt.res_x * y)).tostring()
                 exr.writePixels({'R': data, 'G': data, 'B': data, 'F': data, 'A': data})
@@ -89,9 +93,8 @@
             img_x, img_y = img.size
             self.assertTrue(self.bt.res_x == img_x and res_y == img_y)
 
-<<<<<<< HEAD
     def test_put_img_together_not_exr(self):
-        for output_format in ["TGA"]:
+        for output_format in ["TGA", "PNG", "JPEG", "BMP"]:
             self.bt.output_format = output_format.lower()
             for chunks in [1, 5, 7, 11, 13, 31, 57, 100]:
                 res_y = 0
@@ -101,6 +104,7 @@
                     y = randrange(1, 100)
                     res_y += y
                     file1 = os.path.join(os.getcwd(), 'chunk{}.{}'.format(i, output_format.lower()))
+                    self.to_delete.append(file1)
                     img = Image.new("RGB", (self.bt.res_x, y))
                     img.save(file1, output_format.upper())
                     self.bt.collected_file_names[i] = file1
@@ -111,9 +115,6 @@
                 img_x, img_y = img.size
                 self.assertTrue(self.bt.res_x == img_x and res_y == img_y)
         
-=======
-
->>>>>>> adf19ba0
 class TestPreviewUpdater(unittest.TestCase):
     def test_update_preview(self):
         preview_file = os.path.join(os.getcwd(), 'sample_img.png')
