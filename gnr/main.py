from multiprocessing import freeze_support

import click

from golem.core.simpleenv import get_local_datadir

from gnrstartapp import start_app, config_logging
from renderingapplicationlogic import RenderingApplicationLogic
from gnr.ui.appmainwindow import AppMainWindow
from gnr.application import GNRGui
from gnr.customizers.renderingmainwindowcustomizer import RenderingMainWindowCustomizer


@click.command()
<<<<<<< HEAD
@click.option('--datadir', '-d', type=click.Path(),
              default=get_local_datadir('gnr'))
=======
@click.option('--datadir', '-d', type=click.Path())
>>>>>>> 5acf3e4f
def main(datadir):
    config_logging()

    logic = RenderingApplicationLogic()
    app = GNRGui(logic, AppMainWindow)
    gui = RenderingMainWindowCustomizer

    start_app(logic, app, gui,  datadir=datadir, rendering=True,)

if __name__ == "__main__":
    freeze_support()
    main()
<|MERGE_RESOLUTION|>--- conflicted
+++ resolved
@@ -1,32 +1,27 @@
-from multiprocessing import freeze_support
-
-import click
-
-from golem.core.simpleenv import get_local_datadir
-
-from gnrstartapp import start_app, config_logging
-from renderingapplicationlogic import RenderingApplicationLogic
-from gnr.ui.appmainwindow import AppMainWindow
-from gnr.application import GNRGui
-from gnr.customizers.renderingmainwindowcustomizer import RenderingMainWindowCustomizer
-
-
-@click.command()
-<<<<<<< HEAD
-@click.option('--datadir', '-d', type=click.Path(),
-              default=get_local_datadir('gnr'))
-=======
-@click.option('--datadir', '-d', type=click.Path())
->>>>>>> 5acf3e4f
-def main(datadir):
-    config_logging()
-
-    logic = RenderingApplicationLogic()
-    app = GNRGui(logic, AppMainWindow)
-    gui = RenderingMainWindowCustomizer
-
-    start_app(logic, app, gui,  datadir=datadir, rendering=True,)
-
-if __name__ == "__main__":
-    freeze_support()
-    main()
+from multiprocessing import freeze_support
+
+import click
+
+from golem.core.simpleenv import get_local_datadir
+
+from gnrstartapp import start_app, config_logging
+from renderingapplicationlogic import RenderingApplicationLogic
+from gnr.ui.appmainwindow import AppMainWindow
+from gnr.application import GNRGui
+from gnr.customizers.renderingmainwindowcustomizer import RenderingMainWindowCustomizer
+
+
+@click.command()
+@click.option('--datadir', '-d', type=click.Path())
+def main(datadir):
+    config_logging()
+
+    logic = RenderingApplicationLogic()
+    app = GNRGui(logic, AppMainWindow)
+    gui = RenderingMainWindowCustomizer
+
+    start_app(logic, app, gui,  datadir=datadir, rendering=True,)
+
+if __name__ == "__main__":
+    freeze_support()
+    main()