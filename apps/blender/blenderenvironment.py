--- conflicted
+++ resolved
@@ -9,11 +9,7 @@
 
 class BlenderEnvironment(DockerEnvironment):
     DOCKER_IMAGE = "golemfactory/blender"
-<<<<<<< HEAD
-    DOCKER_TAG = "1.7"
-=======
     DOCKER_TAG = "1.8"
->>>>>>> 9b986c88
     ENV_ID = "BLENDER"
     SHORT_DESCRIPTION = "Blender (www.blender.org)"
 
