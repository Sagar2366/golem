--- conflicted
+++ resolved
@@ -1,11 +1,7 @@
 from os import path
 from typing import Dict
 
-<<<<<<< HEAD
-from apps.core import nvgpu
-=======
 from apps.core import nvgpu, sgx
->>>>>>> 5c568f6a
 from apps.core.nvgpu import get_devices
 from golem.core.common import get_golem_path
 from golem.docker.environment import DockerEnvironment
@@ -26,11 +22,7 @@
     # pylint: disable=too-few-public-methods
 
     DOCKER_IMAGE = "golemfactory/blender_nvgpu"
-<<<<<<< HEAD
     DOCKER_TAG = "1.1"
-=======
-    DOCKER_TAG = "1.0"
->>>>>>> 5c568f6a
     ENV_ID = "BLENDER_NVGPU"
     SHORT_DESCRIPTION = "Blender + NVIDIA GPU (www.blender.org)"
 
@@ -56,8 +48,6 @@
             environment={
                 'NVIDIA_VISIBLE_DEVICES': ','.join(map(str, get_devices()))
             },
-<<<<<<< HEAD
-=======
         )
 
 
@@ -83,5 +73,4 @@
             binds={},
             devices=[],
             environment={},
->>>>>>> 5c568f6a
         )