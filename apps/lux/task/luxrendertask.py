--- conflicted
+++ resolved
@@ -1,679 +1,673 @@
-import glob
-import logging
-import math
-import os
-import random
-import shutil
-from collections import OrderedDict
-
-from PIL import Image, ImageChops, ImageOps
-
-import apps.lux.resources.scenefilereader as sfr
-from apps.core.task import coretask
-from apps.core.task.coretask import CoreTaskTypeInfo
-from apps.lux.luxenvironment import LuxRenderEnvironment
-from apps.lux.resources.scenefileeditor import regenerate_lux_file
-from apps.lux.resources.scenefilereader import make_scene_analysis
-<<<<<<< HEAD
-from apps.lux.task.verifier import LuxRenderVerifier
-from apps.rendering.resources.imgrepr import load_img, blend, load_as_PILImgRepr
-=======
-from apps.lux.task.verificator import LuxRenderVerificator
-from apps.rendering.resources.imgrepr import load_img, blend
-from apps.rendering.resources.utils import save_image_or_log_error
->>>>>>> edbe7c9a
-from apps.rendering.task import renderingtask
-from apps.rendering.task import renderingtaskstate
-from apps.rendering.task.renderingtask import PREVIEW_EXT, PREVIEW_Y, PREVIEW_X
-from golem.core.common import timeout_to_deadline, get_golem_path, to_unicode
-from golem.core.fileshelper import common_dir, find_file_with_ext, has_ext
-from golem.resource import dirmanager
-from golem.resource.dirmanager import DirManager
-from golem.task.localcomputer import LocalComputer
-from apps.core.task.coretaskstate import Options
-from golem.task.taskstate import SubtaskStatus
-
-logger = logging.getLogger("apps.lux")
-
-MERGE_TIMEOUT = 7200
-
-APP_DIR = os.path.join(get_golem_path(), 'apps', 'lux')
-
-
-class LuxRenderDefaults(renderingtaskstate.RendererDefaults):
-    def __init__(self):
-        super(LuxRenderDefaults, self).__init__()
-        self.output_format = "EXR"
-        self.main_program_file = LuxRenderEnvironment().main_program_file
-        self.min_subtasks = 1
-        self.max_subtasks = 100
-        self.default_subtasks = 5
-
-
-class LuxRenderTaskTypeInfo(CoreTaskTypeInfo):
-    def __init__(self):
-        super(LuxRenderTaskTypeInfo, self).__init__(
-            "LuxRender",
-            renderingtaskstate.RenderingTaskDefinition,
-            LuxRenderDefaults(),
-            LuxRenderOptions,
-            LuxRenderTaskBuilder
-        )
-        self.output_formats = ["EXR", "PNG", "TGA"]
-        self.output_file_ext = ["lxs"]
-
-    @classmethod
-    def get_task_border(cls, subtask, definition, total_subtasks,
-                        output_num=1, as_path=False):
-        """ Return list of pixels that should be marked as a border of
-         a given subtask
-        :param SubtaskState subtask: subtask state description
-        :param RenderingTaskDefinition definition: task definition
-        :param int total_subtasks: total number of subtasks used in this task
-        :param int output_num: number of final output files
-        :param int as_path: return pixels that form a border path
-        :return list: list of pixels that belong to a subtask border
-        """
-        preview_x = PREVIEW_X
-        preview_y = PREVIEW_Y
-        res_x, res_y = definition.resolution
-        if res_x == 0 or res_y == 0:
-            return []
-
-        if res_x / res_y > preview_x / preview_y:
-            scale_factor = preview_x / res_x
-        else:
-            scale_factor = preview_y / res_y
-        scale_factor = min(1.0, scale_factor)
-
-        x = int(round(res_x * scale_factor))
-        y = int(round(res_y * scale_factor))
-
-        if as_path:
-            border = [(0, 0), (x - 1, 0), (x - 1, y - 1), (0, y - 1)]
-        else:
-            border = [(0, i) for i in range(y)]
-            border += [(x - 1, i) for i in range(y)]
-            border += [(i, 0) for i in range(x)]
-            border += [(i, y - 1) for i in range(x)]
-
-        return border
-
-    @classmethod
-    def get_task_num_from_pixels(cls, x, y, definition, total_subtasks,
-                                 output_num=1):
-        """
-        Compute number of subtask that represents pixel (x, y) on preview
-        :param int x: x coordinate
-        :param int y: y coordiante
-        :param TaskDefintion definition: task definition
-        :param int total_subtasks: total number of subtasks used in this task
-        :param int output_num: number of final output files
-        :return int: subtask's number
-        """
-
-        return 1
-
-    @classmethod
-    def get_preview(cls, task, single=False):
-        result = to_unicode(task.preview_file_path) if task else None
-        return cls._preview_result(result, single=single)
-
-
-class LuxRenderOptions(Options):
-    def __init__(self):
-        super(LuxRenderOptions, self).__init__()
-        self.environment = LuxRenderEnvironment()
-        self.halttime = 50
-        self.haltspp = 10
-
-
-class LuxTask(renderingtask.RenderingTask):
-    ENVIRONMENT_CLASS = LuxRenderEnvironment
-    VERIFIER_CLASS = LuxRenderVerifier
-
-    ################
-    # Task methods #
-    ################
-
-    def __init__(self, halttime, haltspp, **kwargs):
-        super().__init__(**kwargs)
-
-        self.dirManager = DirManager(self.root_path)
-        self.tmp_dir = \
-            self.dirManager.get_task_temporary_dir(self.header.task_id)
-
-        self.halttime = halttime
-        self.haltspp = int(math.ceil(haltspp / self.total_tasks))
-        self.verification_error = False
-        self.merge_timeout = MERGE_TIMEOUT
-
-        # Is it necessary to load scene_file contents here?
-        try:
-            with open(self.main_scene_file) as f:
-                self.scene_file_src = f.read()
-
-        except IOError as err:
-            logger.error("Wrong scene file: {}".format(err))
-            self.scene_file_src = ""
-
-        self.random_crop_window_for_verification = \
-            sfr.get_random_crop_window_for_verification(self.scene_file_src)
-
-        self.output_file, _ = os.path.splitext(self.output_file)
-        self.output_format = self.output_format.lower()
-        self.num_add = 0
-
-        self.preview_exr = None
-        self.reference_runs = 2
-
-    def __getstate__(self):
-        state = super(LuxTask, self).__getstate__()
-        state['preview_exr'] = None
-        return state
-
-    def initialize(self, dir_manager):
-        super(LuxTask, self).initialize(dir_manager)
-        # FIXME With full verification
-        # self.verifier.test_flm = self.__get_test_flm()
-        # self.verifier.merge_ctd = self.__get_merge_ctd([])
-
-    def _write_interval_wrapper(self, halttime):
-        if halttime > 0:
-            write_interval = int(self.halttime / 2)
-        else:
-            write_interval = 60
-
-        return write_interval
-
-    @coretask.accepting
-    def query_extra_data(self,
-                         perf_index,
-                         num_cores=0,
-                         node_id=None,
-                         node_name=None
-                         ):
-        start_task, end_task = self._get_next_task()
-        if start_task is None or end_task is None:
-            logger.error("Task already computed")
-            return self.ExtraData()
-
-        write_interval = self._write_interval_wrapper(self.halttime)
-
-        scene_src = regenerate_lux_file(
-            self.scene_file_src,
-            self.res_x,
-            self.res_y,
-            self.halttime,
-            self.haltspp,
-            write_interval,
-            [0, 1, 0, 1],
-            self.output_format
-        )
-        scene_dir = os.path.dirname(self._get_scene_file_rel_path())
-
-        extra_data = {"path_root": self.main_scene_dir,
-                      "start_task": start_task,
-                      "end_task": end_task,
-                      "total_tasks": self.total_tasks,
-                      "outfilebasename": self.outfilebasename,
-                      "output_format": self.output_format,
-                      "scene_file_src": scene_src,
-                      "scene_dir": scene_dir,
-                      }
-
-        hash = "{}".format(random.getrandbits(128))
-        self.subtasks_given[hash] = extra_data
-        self.subtasks_given[hash]['status'] = SubtaskStatus.starting
-        self.subtasks_given[hash]['perf'] = perf_index
-        self.subtasks_given[hash]['node_id'] = node_id
-        self.subtasks_given[hash]['res_x'] = self.res_x
-        self.subtasks_given[hash]['res_y'] = self.res_y
-        self.subtasks_given[hash]['verification_crop_window'] = \
-            self.random_crop_window_for_verification
-        self.subtasks_given[hash]['subtask_id'] = hash
-        self.subtasks_given[hash]['root_path'] = self.root_path
-        self.subtasks_given[hash]['tmp_dir'] = self.tmp_dir
-        self.subtasks_given[hash]['merge_ctd'] = self.__get_merge_ctd([])
-
-        ctd = self._new_compute_task_def(hash, extra_data, None, perf_index)
-        return self.ExtraData(ctd=ctd)
-
-    # GG propably same as query_extra_data_for_merge
-    def query_extra_data_for_flm_merging_test(self):
-        scene_src = regenerate_lux_file(
-            scene_file_src=self.scene_file_src,
-            xres=self.res_x,
-            yres=self.res_y,
-            halttime=4,
-            haltspp=1,
-            writeinterval=0.5,
-            crop=[0, 1, 0, 1],
-            output_format=self.output_format)
-
-        scene_dir = os.path.dirname(self._get_scene_file_rel_path())
-
-        extra_data = {
-            "path_root": self.main_scene_dir,
-            "start_task": 1,
-            "end_task": 1,
-            "total_tasks": 1,
-            "outfilebasename": "reference_merging_task",
-            "output_format": self.output_format,
-            "scene_file_src": scene_src,
-            "scene_dir": scene_dir,
-        }
-
-        ctd = self._new_compute_task_def(
-            "ReferenceMergingTask",
-            extra_data,
-            scene_dir,
-            0)
-        return ctd
-
-    def query_extra_data_for_reference_task(self, counter):
-        write_interval = \
-            self._write_interval_wrapper(self.halttime)
-
-        scene_src = regenerate_lux_file(
-            scene_file_src=self.scene_file_src,
-            xres=self.res_x,
-            yres=self.res_y,
-            halttime=self.halttime,
-            haltspp=self.haltspp,
-            writeinterval=write_interval,
-            crop=self.random_crop_window_for_verification,
-            output_format=self.output_format)
-
-        scene_dir = os.path.dirname(self._get_scene_file_rel_path())
-        # self._temp_save("refscenejob.txt", scene_src)
-
-        extra_data = {
-            "path_root": self.main_scene_dir,
-            "start_task": 1,
-            "end_task": 1,
-            "total_tasks": 1,
-            "outfilebasename": "".join(["reference_task", str(counter)]),
-            "output_format": self.output_format,
-            "scene_file_src": scene_src,
-            "scene_dir": scene_dir,
-        }
-
-        ctd = self._new_compute_task_def(
-            "".join(["ReferenceTask", str(counter)]),
-            extra_data,
-            scene_dir,
-            0)
-
-        return ctd
-
-    # FIXME check if just get_test_flm is not enough
-    def get_reference_data(self):
-        get_test_flm = self.get_test_flm_for_verifier()
-        return [get_test_flm] + self.get_reference_imgs()
-
-    def get_reference_imgs(self):
-        ref_imgs = []
-        dm = self.dirManager
-
-        for i in range(0, self.reference_runs):
-            dir = os.path.join(
-                dm.get_ref_data_dir(self.header.task_id, counter=i),
-                dm.tmp,
-                dm.output)
-
-            f = glob.glob(os.path.join(dir, '*.' + self.output_format))
-
-            ref_img_pil = load_as_PILImgRepr(f.pop())
-            ref_imgs.append(ref_img_pil)
-
-        return ref_imgs
-
-
-    def get_test_flm_for_verifier(self):
-        dm = self.dirManager
-        dir = os.path.join(
-            dm.get_ref_data_dir(
-                self.header.task_id,
-                counter='flmMergingTest'),
-            dm.tmp,
-            dm.output
-        )
-
-        test_flm = glob.glob(os.path.join(dir, '*.flm'))
-        return test_flm.pop()
-
-    ###################
-    # CoreTask methods #
-    ###################
-    def query_extra_data_for_test_task(self):
-        self.test_task_res_path = \
-            self.dirManager.get_task_test_dir(
-                self.header.task_id)
-
-        if not os.path.exists(self.test_task_res_path):
-            os.makedirs(self.test_task_res_path)
-
-        scene_src = regenerate_lux_file(
-            scene_file_src=self.scene_file_src,
-            xres=10,
-            yres=10,
-            halttime=1,
-            haltspp=0,
-            writeinterval=0.5,
-            crop=[0, 1, 0, 1],
-            output_format="png")
-
-        scene_dir = os.path.dirname(self._get_scene_file_rel_path())
-
-        extra_data = {
-            "path_root": self.main_scene_dir,
-            "start_task": 1,
-            "end_task": 1,
-            "total_tasks": 1,
-            "outfilebasename": "testtask",
-            "output_format": "png",
-            "scene_file_src": scene_src,
-            "scene_dir": scene_dir,
-        }
-
-        hash = "{}".format(random.getrandbits(128))
-
-        return self._new_compute_task_def(hash, extra_data, None, 0)
-
-    def after_test(self, results, tmp_dir):
-        FLM_NOT_FOUND_MSG = "Flm file was not found, check scene."
-        return_data = dict()
-        flm = find_file_with_ext(tmp_dir, [".flm"])
-        if flm is None:
-            return_data['warnings'] = FLM_NOT_FOUND_MSG
-            logger.warning(return_data["warnings"])
-        make_scene_analysis(self.scene_file_src, return_data)
-        return return_data
-
-    def query_extra_data_for_merge(self):
-
-        scene_src = regenerate_lux_file(
-            self.scene_file_src,
-            self.res_x,
-            self.res_y,
-            10,
-            0,
-            5,
-            [0, 1, 0, 1],
-            self.output_format
-        )
-
-        scene_dir = os.path.dirname(self._get_scene_file_rel_path())
-        extra_data = {"path_root": self.main_scene_dir,
-                      "start_task": 0,
-                      "end_task": 0,
-                      "total_tasks": 0,
-                      "outfilebasename": self.outfilebasename,
-                      "output_format": self.output_format,
-                      "scene_file_src": scene_src,
-                      "scene_dir": scene_dir}
-
-        return self._new_compute_task_def(
-            "FINALTASK",
-            extra_data,
-            scene_dir,
-            0
-        )
-
-    def query_extra_data_for_final_flm(self):
-        files = [
-            os.path.basename(x) for x in self.collected_file_names.values()
-        ]
-        return self.__get_merge_ctd(files)
-
-    def accept_results(self, subtask_id, result_files):
-        super().accept_results(subtask_id, result_files)
-        num_start = self.subtasks_given[subtask_id]['start_task']
-        for tr_file in result_files:
-            if has_ext(tr_file, ".flm"):
-                self.collected_file_names[num_start] = tr_file
-                self.counting_nodes[
-                    self.subtasks_given[subtask_id]['node_id']
-                ].accept()
-                self.num_tasks_received += 1
-            elif not has_ext(tr_file, '.log'):
-                self.subtasks_given[subtask_id]['preview_file'] = tr_file
-                self._update_preview(tr_file, num_start)
-
-        if self.num_tasks_received == self.total_tasks:
-            # FIXME After final verification
-            # if self.verifier.advanced_verification \
-            #         and os.path.isfile(self.__get_test_flm()):
-            #     self.__generate_final_flm_advanced_verification()
-            # else:
-                self.__generate_final_flm()
-
-    def __get_merge_ctd(self, files):
-        script_file = dirmanager.find_task_script(
-            APP_DIR,
-            "docker_luxmerge.py"
-        )
-
-        if script_file is None:
-            logger.error("Cannot find merger script")
-            return
-
-        with open(script_file) as f:
-            src_code = f.read()
-
-        extra_data = {'output_flm': self.output_file, 'flm_files': files}
-        ctd = self._new_compute_task_def(hash=self.header.task_id,
-                                         extra_data=extra_data,
-                                         perf_index=0)
-
-        # different than ordinary subtask code and timeout
-        ctd['src_code'] = src_code
-        ctd['deadline'] = timeout_to_deadline(self.merge_timeout)
-        return ctd
-
-    def short_extra_data_repr(self, extra_data):
-        if "output_flm" in extra_data:
-            return "output flm: {output_flm}, " \
-                   "flm files: {flm_files}, ".format(**extra_data)
-        return "start_task: {start_task}, " \
-               "outfilebasename: {outfilebasename}, " \
-               "scene_file_src: {scene_file_src}".format(**extra_data)
-
-    def _update_preview(self, new_chunk_file_path, num_start):
-        self.num_add += 1
-        if has_ext(new_chunk_file_path, ".exr"):
-            self._update_preview_from_exr(new_chunk_file_path)
-        else:
-            self.__update_preview_from_pil_file(new_chunk_file_path)
-
-    def _update_task_preview(self):
-        pass
-
-    @renderingtask.RenderingTask.handle_key_error
-    def _remove_from_preview(self, subtask_id):
-        preview_files = []
-        for sub_id, task in list(self.subtasks_given.items()):
-            if sub_id != subtask_id \
-                    and task['status'] == 'Finished' \
-                    and 'preview_file' in task:
-                preview_files.append(task['preview_file'])
-
-        self.preview_file_path = None
-        self.num_add = 0
-
-        for f in preview_files:
-            self._update_preview(f, None)
-        if len(preview_files) == 0:
-            img = self._open_preview()
-            img.close()
-
-    def __update_preview_from_pil_file(self, new_chunk_file_path):
-        img = Image.open(new_chunk_file_path)
-        scaled = img.resize((int(round(self.scale_factor * self.res_x)),
-                             int(round(self.scale_factor * self.res_y))),
-                            resample=Image.BILINEAR)
-        img.close()
-
-        img_current = self._open_preview()
-        img_current = ImageChops.blend(img_current, scaled, 1.0 / self.num_add)
-        save_image_or_log_error(img_current, self.preview_file_path,
-                                PREVIEW_EXT)
-        img.close()
-        scaled.close()
-        img_current.close()
-
-    def _update_preview_from_exr(self, new_chunk_file):
-        if self.preview_exr is None:
-            self.preview_exr = load_img(new_chunk_file)
-        else:
-            self.preview_exr = blend(
-                self.preview_exr,
-                load_img(new_chunk_file),
-                1.0 / self.num_add
-            )
-
-        img_current = self._open_preview()
-        img = self.preview_exr.to_pil()
-        scaled = ImageOps.fit(
-            img,
-            (
-                int(round(self.scale_factor * self.res_x)),
-                int(round(self.scale_factor * self.res_y))
-            ),
-            method=Image.BILINEAR
-        )
-        save_image_or_log_error(scaled, self.preview_file_path, PREVIEW_EXT)
-        img.close()
-        scaled.close()
-        img_current.close()
-
-    def create_reference_data_for_task_validation(self):
-        for i in range(0, self.reference_runs):
-            path = \
-                self.dirManager.get_ref_data_dir(self.header.task_id, counter=i)
-
-            computer = LocalComputer(
-                path,
-                self.__final_img_ready,
-                self.__final_img_error,
-                lambda: self.query_extra_data_for_reference_task(counter=i),
-                resources=self.task_resources
-            )
-            computer.run()
-            computer.tt.join()
-
-        path = self.dirManager.get_ref_data_dir(
-            self.header.task_id,
-            counter='flmMergingTest'
-        )
-
-        computer = LocalComputer(
-            path,
-            self.__final_img_ready,
-            self.__final_img_error,
-            self.query_extra_data_for_flm_merging_test,
-            resources=self.task_resources
-        )
-        computer.run()
-        computer.tt.join()
-
-    def __generate_final_file(self, flm):
-        computer = LocalComputer(
-            self.root_path,
-            self.__final_img_ready,
-            self.__final_img_error,
-            self.query_extra_data_for_merge,
-            resources=self.task_resources,
-            additional_resources=[flm]
-        )
-        computer.run()
-        computer.tt.join()
-
-    def __final_img_ready(self, results, time_spent):
-        commonprefix = common_dir(results['data'])
-        img = find_file_with_ext(commonprefix, ["." + self.output_format])
-        if img is None:
-            # TODO Maybe we should try again?
-            logger.error("No final file generated...")
-        else:
-            try:
-                shutil.copy(img, self.output_file + "." + self.output_format)
-            except (IOError, OSError) as err:
-                logger.warning("Couldn't rename and copy img file. %s", err)
-
-        self.notify_update_task()
-
-    def __final_img_error(self, error):
-        logger.error("Cannot generate final image: {}".format(error))
-        # TODO What should we do in this situation?
-
-    def __generate_final_flm(self):
-        self.collected_file_names = OrderedDict(
-            sorted(self.collected_file_names.items())
-        )
-        computer = LocalComputer(
-            self.root_path,
-            self.__final_flm_ready,
-            self.__final_flm_failure,
-            self.query_extra_data_for_final_flm,
-            resources=[],
-            additional_resources=list(self.collected_file_names.values())
-        )
-        computer.run()
-        computer.tt.join()
-
-    def __final_flm_ready(self, results, time_spent):
-        commonprefix = common_dir(results['data'])
-        flm = find_file_with_ext(commonprefix, [".flm"])
-        if flm is None:
-            self.__final_flm_failure("No flm file created")
-            return
-        shutil.copy(flm, os.path.dirname(self.output_file))
-        new_flm = os.path.join(
-            os.path.dirname(self.output_file),
-            os.path.basename(flm)
-        )
-        self.__generate_final_file(new_flm)
-
-    def __final_flm_failure(self, error):
-        logger.error("Cannot generate final flm: {}".format(error))
-        # TODO What should we do in this sitution?
-
-    # TODO Implement with proper verifier
-    def __generate_final_flm_advanced_verification(self):
-        # the file containing result of task test
-        test_result_flm = self.__get_test_flm()
-
-        new_flm = self.output_file + ".flm"
-        shutil.copy(test_result_flm, new_flm)
-        logger.debug("Copying " + test_result_flm + " to " + new_flm)
-        self.__generate_final_file(new_flm)
-
-    def __get_test_flm(self):
-        return os.path.join(self.tmp_dir, "test_result.flm")
-
-
-class LuxRenderTaskBuilder(renderingtask.RenderingTaskBuilder):
-    TASK_CLASS = LuxTask
-    DEFAULTS = LuxRenderDefaults
-
-    def get_task_kwargs(self, **kwargs):
-        kwargs = super().get_task_kwargs(**kwargs)
-        kwargs['halttime'] = self.task_definition.options.halttime
-        kwargs['haltspp'] = self.task_definition.options.haltspp
-        return kwargs
-
-    @classmethod
-    def build_dictionary(cls, definition):
-        dictionary = super().build_dictionary(definition)
-        dictionary['options']['haltspp'] = definition.options.haltspp
-        return dictionary
-
-    @classmethod
-    def build_full_definition(cls, task_type, dictionary):
-        options = dictionary['options']
-        definition = super().build_full_definition(task_type, dictionary)
-        definition.options.haltspp = options.get('haltspp',
-                                                 definition.options.haltspp)
-        return definition
+import glob
+import logging
+import math
+import os
+import random
+import shutil
+from collections import OrderedDict
+
+from PIL import Image, ImageChops, ImageOps
+
+import apps.lux.resources.scenefilereader as sfr
+from apps.core.task import coretask
+from apps.core.task.coretask import CoreTaskTypeInfo
+from apps.lux.luxenvironment import LuxRenderEnvironment
+from apps.lux.resources.scenefileeditor import regenerate_lux_file
+from apps.lux.resources.scenefilereader import make_scene_analysis
+from apps.lux.task.verifier import LuxRenderVerifier
+from apps.rendering.resources.imgrepr import load_img, blend, load_as_PILImgRepr
+from apps.rendering.resources.utils import save_image_or_log_error
+from apps.rendering.task import renderingtask
+from apps.rendering.task import renderingtaskstate
+from apps.rendering.task.renderingtask import PREVIEW_EXT, PREVIEW_Y, PREVIEW_X
+from golem.core.common import timeout_to_deadline, get_golem_path, to_unicode
+from golem.core.fileshelper import common_dir, find_file_with_ext, has_ext
+from golem.resource import dirmanager
+from golem.resource.dirmanager import DirManager
+from golem.task.localcomputer import LocalComputer
+from apps.core.task.coretaskstate import Options
+from golem.task.taskstate import SubtaskStatus
+
+logger = logging.getLogger("apps.lux")
+
+MERGE_TIMEOUT = 7200
+
+APP_DIR = os.path.join(get_golem_path(), 'apps', 'lux')
+
+
+class LuxRenderDefaults(renderingtaskstate.RendererDefaults):
+    def __init__(self):
+        super(LuxRenderDefaults, self).__init__()
+        self.output_format = "EXR"
+        self.main_program_file = LuxRenderEnvironment().main_program_file
+        self.min_subtasks = 1
+        self.max_subtasks = 100
+        self.default_subtasks = 5
+
+
+class LuxRenderTaskTypeInfo(CoreTaskTypeInfo):
+    def __init__(self):
+        super(LuxRenderTaskTypeInfo, self).__init__(
+            "LuxRender",
+            renderingtaskstate.RenderingTaskDefinition,
+            LuxRenderDefaults(),
+            LuxRenderOptions,
+            LuxRenderTaskBuilder
+        )
+        self.output_formats = ["EXR", "PNG", "TGA"]
+        self.output_file_ext = ["lxs"]
+
+    @classmethod
+    def get_task_border(cls, subtask, definition, total_subtasks,
+                        output_num=1, as_path=False):
+        """ Return list of pixels that should be marked as a border of
+         a given subtask
+        :param SubtaskState subtask: subtask state description
+        :param RenderingTaskDefinition definition: task definition
+        :param int total_subtasks: total number of subtasks used in this task
+        :param int output_num: number of final output files
+        :param int as_path: return pixels that form a border path
+        :return list: list of pixels that belong to a subtask border
+        """
+        preview_x = PREVIEW_X
+        preview_y = PREVIEW_Y
+        res_x, res_y = definition.resolution
+        if res_x == 0 or res_y == 0:
+            return []
+
+        if res_x / res_y > preview_x / preview_y:
+            scale_factor = preview_x / res_x
+        else:
+            scale_factor = preview_y / res_y
+        scale_factor = min(1.0, scale_factor)
+
+        x = int(round(res_x * scale_factor))
+        y = int(round(res_y * scale_factor))
+
+        if as_path:
+            border = [(0, 0), (x - 1, 0), (x - 1, y - 1), (0, y - 1)]
+        else:
+            border = [(0, i) for i in range(y)]
+            border += [(x - 1, i) for i in range(y)]
+            border += [(i, 0) for i in range(x)]
+            border += [(i, y - 1) for i in range(x)]
+
+        return border
+
+    @classmethod
+    def get_task_num_from_pixels(cls, x, y, definition, total_subtasks,
+                                 output_num=1):
+        """
+        Compute number of subtask that represents pixel (x, y) on preview
+        :param int x: x coordinate
+        :param int y: y coordiante
+        :param TaskDefintion definition: task definition
+        :param int total_subtasks: total number of subtasks used in this task
+        :param int output_num: number of final output files
+        :return int: subtask's number
+        """
+
+        return 1
+
+    @classmethod
+    def get_preview(cls, task, single=False):
+        result = to_unicode(task.preview_file_path) if task else None
+        return cls._preview_result(result, single=single)
+
+
+class LuxRenderOptions(Options):
+    def __init__(self):
+        super(LuxRenderOptions, self).__init__()
+        self.environment = LuxRenderEnvironment()
+        self.halttime = 50
+        self.haltspp = 10
+
+
+class LuxTask(renderingtask.RenderingTask):
+    ENVIRONMENT_CLASS = LuxRenderEnvironment
+    VERIFIER_CLASS = LuxRenderVerifier
+
+    ################
+    # Task methods #
+    ################
+
+    def __init__(self, halttime, haltspp, **kwargs):
+        super().__init__(**kwargs)
+
+        self.dirManager = DirManager(self.root_path)
+        self.tmp_dir = \
+            self.dirManager.get_task_temporary_dir(self.header.task_id)
+
+        self.halttime = halttime
+        self.haltspp = int(math.ceil(haltspp / self.total_tasks))
+        self.verification_error = False
+        self.merge_timeout = MERGE_TIMEOUT
+
+        # Is it necessary to load scene_file contents here?
+        try:
+            with open(self.main_scene_file) as f:
+                self.scene_file_src = f.read()
+
+        except IOError as err:
+            logger.error("Wrong scene file: {}".format(err))
+            self.scene_file_src = ""
+
+        self.random_crop_window_for_verification = \
+            sfr.get_random_crop_window_for_verification(self.scene_file_src)
+
+        self.output_file, _ = os.path.splitext(self.output_file)
+        self.output_format = self.output_format.lower()
+        self.num_add = 0
+
+        self.preview_exr = None
+        self.reference_runs = 2
+
+    def __getstate__(self):
+        state = super(LuxTask, self).__getstate__()
+        state['preview_exr'] = None
+        return state
+
+    def initialize(self, dir_manager):
+        super(LuxTask, self).initialize(dir_manager)
+        # FIXME With full verification
+        # self.verifier.test_flm = self.__get_test_flm()
+        # self.verifier.merge_ctd = self.__get_merge_ctd([])
+
+    def _write_interval_wrapper(self, halttime):
+        if halttime > 0:
+            write_interval = int(self.halttime / 2)
+        else:
+            write_interval = 60
+
+        return write_interval
+
+    @coretask.accepting
+    def query_extra_data(self,
+                         perf_index,
+                         num_cores=0,
+                         node_id=None,
+                         node_name=None
+                         ):
+        start_task, end_task = self._get_next_task()
+        if start_task is None or end_task is None:
+            logger.error("Task already computed")
+            return self.ExtraData()
+
+        write_interval = self._write_interval_wrapper(self.halttime)
+
+        scene_src = regenerate_lux_file(
+            self.scene_file_src,
+            self.res_x,
+            self.res_y,
+            self.halttime,
+            self.haltspp,
+            write_interval,
+            [0, 1, 0, 1],
+            self.output_format
+        )
+        scene_dir = os.path.dirname(self._get_scene_file_rel_path())
+
+        extra_data = {"path_root": self.main_scene_dir,
+                      "start_task": start_task,
+                      "end_task": end_task,
+                      "total_tasks": self.total_tasks,
+                      "outfilebasename": self.outfilebasename,
+                      "output_format": self.output_format,
+                      "scene_file_src": scene_src,
+                      "scene_dir": scene_dir,
+                      }
+
+        hash = "{}".format(random.getrandbits(128))
+        self.subtasks_given[hash] = extra_data
+        self.subtasks_given[hash]['status'] = SubtaskStatus.starting
+        self.subtasks_given[hash]['perf'] = perf_index
+        self.subtasks_given[hash]['node_id'] = node_id
+        self.subtasks_given[hash]['res_x'] = self.res_x
+        self.subtasks_given[hash]['res_y'] = self.res_y
+        self.subtasks_given[hash]['verification_crop_window'] = \
+            self.random_crop_window_for_verification
+        self.subtasks_given[hash]['subtask_id'] = hash
+        self.subtasks_given[hash]['root_path'] = self.root_path
+        self.subtasks_given[hash]['tmp_dir'] = self.tmp_dir
+        self.subtasks_given[hash]['merge_ctd'] = self.__get_merge_ctd([])
+
+        ctd = self._new_compute_task_def(hash, extra_data, None, perf_index)
+        return self.ExtraData(ctd=ctd)
+
+    # GG propably same as query_extra_data_for_merge
+    def query_extra_data_for_flm_merging_test(self):
+        scene_src = regenerate_lux_file(
+            scene_file_src=self.scene_file_src,
+            xres=self.res_x,
+            yres=self.res_y,
+            halttime=4,
+            haltspp=1,
+            writeinterval=0.5,
+            crop=[0, 1, 0, 1],
+            output_format=self.output_format)
+
+        scene_dir = os.path.dirname(self._get_scene_file_rel_path())
+
+        extra_data = {
+            "path_root": self.main_scene_dir,
+            "start_task": 1,
+            "end_task": 1,
+            "total_tasks": 1,
+            "outfilebasename": "reference_merging_task",
+            "output_format": self.output_format,
+            "scene_file_src": scene_src,
+            "scene_dir": scene_dir,
+        }
+
+        ctd = self._new_compute_task_def(
+            "ReferenceMergingTask",
+            extra_data,
+            scene_dir,
+            0)
+        return ctd
+
+    def query_extra_data_for_reference_task(self, counter):
+        write_interval = \
+            self._write_interval_wrapper(self.halttime)
+
+        scene_src = regenerate_lux_file(
+            scene_file_src=self.scene_file_src,
+            xres=self.res_x,
+            yres=self.res_y,
+            halttime=self.halttime,
+            haltspp=self.haltspp,
+            writeinterval=write_interval,
+            crop=self.random_crop_window_for_verification,
+            output_format=self.output_format)
+
+        scene_dir = os.path.dirname(self._get_scene_file_rel_path())
+        # self._temp_save("refscenejob.txt", scene_src)
+
+        extra_data = {
+            "path_root": self.main_scene_dir,
+            "start_task": 1,
+            "end_task": 1,
+            "total_tasks": 1,
+            "outfilebasename": "".join(["reference_task", str(counter)]),
+            "output_format": self.output_format,
+            "scene_file_src": scene_src,
+            "scene_dir": scene_dir,
+        }
+
+        ctd = self._new_compute_task_def(
+            "".join(["ReferenceTask", str(counter)]),
+            extra_data,
+            scene_dir,
+            0)
+
+        return ctd
+
+    # FIXME check if just get_test_flm is not enough
+    def get_reference_data(self):
+        get_test_flm = self.get_test_flm_for_verifier()
+        return [get_test_flm] + self.get_reference_imgs()
+
+    def get_reference_imgs(self):
+        ref_imgs = []
+        dm = self.dirManager
+
+        for i in range(0, self.reference_runs):
+            dir = os.path.join(
+                dm.get_ref_data_dir(self.header.task_id, counter=i),
+                dm.tmp,
+                dm.output)
+
+            f = glob.glob(os.path.join(dir, '*.' + self.output_format))
+
+            ref_img_pil = load_as_PILImgRepr(f.pop())
+            ref_imgs.append(ref_img_pil)
+
+        return ref_imgs
+
+    def get_test_flm_for_verifier(self):
+        dm = self.dirManager
+        dir = os.path.join(
+            dm.get_ref_data_dir(
+                self.header.task_id,
+                counter='flmMergingTest'),
+            dm.tmp,
+            dm.output
+        )
+
+        test_flm = glob.glob(os.path.join(dir, '*.flm'))
+        return test_flm.pop()
+
+    ###################
+    # CoreTask methods #
+    ###################
+    def query_extra_data_for_test_task(self):
+        self.test_task_res_path = \
+            self.dirManager.get_task_test_dir(
+                self.header.task_id)
+
+        if not os.path.exists(self.test_task_res_path):
+            os.makedirs(self.test_task_res_path)
+
+        scene_src = regenerate_lux_file(
+            scene_file_src=self.scene_file_src,
+            xres=10,
+            yres=10,
+            halttime=1,
+            haltspp=0,
+            writeinterval=0.5,
+            crop=[0, 1, 0, 1],
+            output_format="png")
+
+        scene_dir = os.path.dirname(self._get_scene_file_rel_path())
+
+        extra_data = {
+            "path_root": self.main_scene_dir,
+            "start_task": 1,
+            "end_task": 1,
+            "total_tasks": 1,
+            "outfilebasename": "testtask",
+            "output_format": "png",
+            "scene_file_src": scene_src,
+            "scene_dir": scene_dir,
+        }
+
+        hash = "{}".format(random.getrandbits(128))
+
+        return self._new_compute_task_def(hash, extra_data, None, 0)
+
+    def after_test(self, results, tmp_dir):
+        FLM_NOT_FOUND_MSG = "Flm file was not found, check scene."
+        return_data = dict()
+        flm = find_file_with_ext(tmp_dir, [".flm"])
+        if flm is None:
+            return_data['warnings'] = FLM_NOT_FOUND_MSG
+            logger.warning(return_data["warnings"])
+        make_scene_analysis(self.scene_file_src, return_data)
+        return return_data
+
+    def query_extra_data_for_merge(self):
+
+        scene_src = regenerate_lux_file(
+            self.scene_file_src,
+            self.res_x,
+            self.res_y,
+            10,
+            0,
+            5,
+            [0, 1, 0, 1],
+            self.output_format
+        )
+
+        scene_dir = os.path.dirname(self._get_scene_file_rel_path())
+        extra_data = {"path_root": self.main_scene_dir,
+                      "start_task": 0,
+                      "end_task": 0,
+                      "total_tasks": 0,
+                      "outfilebasename": self.outfilebasename,
+                      "output_format": self.output_format,
+                      "scene_file_src": scene_src,
+                      "scene_dir": scene_dir}
+
+        return self._new_compute_task_def(
+            "FINALTASK",
+            extra_data,
+            scene_dir,
+            0
+        )
+
+    def query_extra_data_for_final_flm(self):
+        files = [
+            os.path.basename(x) for x in self.collected_file_names.values()
+        ]
+        return self.__get_merge_ctd(files)
+
+    def accept_results(self, subtask_id, result_files):
+        super().accept_results(subtask_id, result_files)
+        num_start = self.subtasks_given[subtask_id]['start_task']
+        for tr_file in result_files:
+            if has_ext(tr_file, ".flm"):
+                self.collected_file_names[num_start] = tr_file
+                self.counting_nodes[
+                    self.subtasks_given[subtask_id]['node_id']
+                ].accept()
+                self.num_tasks_received += 1
+            elif not has_ext(tr_file, '.log'):
+                self.subtasks_given[subtask_id]['preview_file'] = tr_file
+                self._update_preview(tr_file, num_start)
+
+        if self.num_tasks_received == self.total_tasks:
+            # FIXME After final verification
+            # if self.verifier.advanced_verification \
+            #         and os.path.isfile(self.__get_test_flm()):
+            #     self.__generate_final_flm_advanced_verification()
+            # else:
+                self.__generate_final_flm()
+
+    def __get_merge_ctd(self, files):
+        script_file = dirmanager.find_task_script(
+            APP_DIR,
+            "docker_luxmerge.py"
+        )
+
+        if script_file is None:
+            logger.error("Cannot find merger script")
+            return
+
+        with open(script_file) as f:
+            src_code = f.read()
+
+        extra_data = {'output_flm': self.output_file, 'flm_files': files}
+        ctd = self._new_compute_task_def(hash=self.header.task_id,
+                                         extra_data=extra_data,
+                                         perf_index=0)
+
+        # different than ordinary subtask code and timeout
+        ctd['src_code'] = src_code
+        ctd['deadline'] = timeout_to_deadline(self.merge_timeout)
+        return ctd
+
+    def short_extra_data_repr(self, extra_data):
+        if "output_flm" in extra_data:
+            return "output flm: {output_flm}, " \
+                   "flm files: {flm_files}, ".format(**extra_data)
+        return "start_task: {start_task}, " \
+               "outfilebasename: {outfilebasename}, " \
+               "scene_file_src: {scene_file_src}".format(**extra_data)
+
+    def _update_preview(self, new_chunk_file_path, num_start):
+        self.num_add += 1
+        if has_ext(new_chunk_file_path, ".exr"):
+            self._update_preview_from_exr(new_chunk_file_path)
+        else:
+            self.__update_preview_from_pil_file(new_chunk_file_path)
+
+    def _update_task_preview(self):
+        pass
+
+    @renderingtask.RenderingTask.handle_key_error
+    def _remove_from_preview(self, subtask_id):
+        preview_files = []
+        for sub_id, task in list(self.subtasks_given.items()):
+            if sub_id != subtask_id \
+                    and task['status'] == 'Finished' \
+                    and 'preview_file' in task:
+                preview_files.append(task['preview_file'])
+
+        self.preview_file_path = None
+        self.num_add = 0
+
+        for f in preview_files:
+            self._update_preview(f, None)
+        if len(preview_files) == 0:
+            img = self._open_preview()
+            img.close()
+
+    def __update_preview_from_pil_file(self, new_chunk_file_path):
+        img = Image.open(new_chunk_file_path)
+        scaled = img.resize((int(round(self.scale_factor * self.res_x)),
+                             int(round(self.scale_factor * self.res_y))),
+                            resample=Image.BILINEAR)
+        img.close()
+
+        img_current = self._open_preview()
+        img_current = ImageChops.blend(img_current, scaled, 1.0 / self.num_add)
+        save_image_or_log_error(img_current, self.preview_file_path,
+                                PREVIEW_EXT)
+        img.close()
+        scaled.close()
+        img_current.close()
+
+    def _update_preview_from_exr(self, new_chunk_file):
+        if self.preview_exr is None:
+            self.preview_exr = load_img(new_chunk_file)
+        else:
+            self.preview_exr = blend(
+                self.preview_exr,
+                load_img(new_chunk_file),
+                1.0 / self.num_add
+            )
+
+        img_current = self._open_preview()
+        img = self.preview_exr.to_pil()
+        scaled = ImageOps.fit(
+            img,
+            (
+                int(round(self.scale_factor * self.res_x)),
+                int(round(self.scale_factor * self.res_y))
+            ),
+            method=Image.BILINEAR
+        )
+        save_image_or_log_error(scaled, self.preview_file_path, PREVIEW_EXT)
+        img.close()
+        scaled.close()
+        img_current.close()
+
+    def create_reference_data_for_task_validation(self):
+        for i in range(0, self.reference_runs):
+            path = \
+                self.dirManager.get_ref_data_dir(self.header.task_id, counter=i)
+
+            computer = LocalComputer(
+                path,
+                self.__final_img_ready,
+                self.__final_img_error,
+                lambda: self.query_extra_data_for_reference_task(counter=i),
+                resources=self.task_resources
+            )
+            computer.run()
+            computer.tt.join()
+
+        path = self.dirManager.get_ref_data_dir(
+            self.header.task_id,
+            counter='flmMergingTest'
+        )
+
+        computer = LocalComputer(
+            path,
+            self.__final_img_ready,
+            self.__final_img_error,
+            self.query_extra_data_for_flm_merging_test,
+            resources=self.task_resources
+        )
+        computer.run()
+        computer.tt.join()
+
+    def __generate_final_file(self, flm):
+        computer = LocalComputer(
+            self.root_path,
+            self.__final_img_ready,
+            self.__final_img_error,
+            self.query_extra_data_for_merge,
+            resources=self.task_resources,
+            additional_resources=[flm]
+        )
+        computer.run()
+        computer.tt.join()
+
+    def __final_img_ready(self, results, time_spent):
+        commonprefix = common_dir(results['data'])
+        img = find_file_with_ext(commonprefix, ["." + self.output_format])
+        if img is None:
+            # TODO Maybe we should try again?
+            logger.error("No final file generated...")
+        else:
+            try:
+                shutil.copy(img, self.output_file + "." + self.output_format)
+            except (IOError, OSError) as err:
+                logger.warning("Couldn't rename and copy img file. %s", err)
+
+        self.notify_update_task()
+
+    def __final_img_error(self, error):
+        logger.error("Cannot generate final image: {}".format(error))
+        # TODO What should we do in this situation?
+
+    def __generate_final_flm(self):
+        self.collected_file_names = OrderedDict(
+            sorted(self.collected_file_names.items())
+        )
+        computer = LocalComputer(
+            self.root_path,
+            self.__final_flm_ready,
+            self.__final_flm_failure,
+            self.query_extra_data_for_final_flm,
+            resources=[],
+            additional_resources=list(self.collected_file_names.values())
+        )
+        computer.run()
+        computer.tt.join()
+
+    def __final_flm_ready(self, results, time_spent):
+        commonprefix = common_dir(results['data'])
+        flm = find_file_with_ext(commonprefix, [".flm"])
+        if flm is None:
+            self.__final_flm_failure("No flm file created")
+            return
+        shutil.copy(flm, os.path.dirname(self.output_file))
+        new_flm = os.path.join(
+            os.path.dirname(self.output_file),
+            os.path.basename(flm)
+        )
+        self.__generate_final_file(new_flm)
+
+    def __final_flm_failure(self, error):
+        logger.error("Cannot generate final flm: {}".format(error))
+        # TODO What should we do in this sitution?
+
+    # TODO Implement with proper verifier
+    def __generate_final_flm_advanced_verification(self):
+        # the file containing result of task test
+        test_result_flm = self.__get_test_flm()
+
+        new_flm = self.output_file + ".flm"
+        shutil.copy(test_result_flm, new_flm)
+        logger.debug("Copying " + test_result_flm + " to " + new_flm)
+        self.__generate_final_file(new_flm)
+
+    def __get_test_flm(self):
+        return os.path.join(self.tmp_dir, "test_result.flm")
+
+
+class LuxRenderTaskBuilder(renderingtask.RenderingTaskBuilder):
+    TASK_CLASS = LuxTask
+    DEFAULTS = LuxRenderDefaults
+
+    def get_task_kwargs(self, **kwargs):
+        kwargs = super().get_task_kwargs(**kwargs)
+        kwargs['halttime'] = self.task_definition.options.halttime
+        kwargs['haltspp'] = self.task_definition.options.haltspp
+        return kwargs
+
+    @classmethod
+    def build_dictionary(cls, definition):
+        dictionary = super().build_dictionary(definition)
+        dictionary['options']['haltspp'] = definition.options.haltspp
+        return dictionary
+
+    @classmethod
+    def build_full_definition(cls, task_type, dictionary):
+        options = dictionary['options']
+        definition = super().build_full_definition(task_type, dictionary)
+        definition.options.haltspp = options.get('haltspp',
+                                                 definition.options.haltspp)
+        return definition