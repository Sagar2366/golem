--- conflicted
+++ resolved
@@ -1,524 +1,520 @@
-import logging
-import os
-import random
-import shutil
-
-from collections import OrderedDict
-from PIL import Image, ImageChops, ImageOps
-
-from golem.core.common import timeout_to_deadline, get_golem_path
-from golem.core.fileshelper import find_file_with_ext, common_dir
-from golem.resource.dirmanager import get_test_task_path, find_task_script, get_tmp_path
-from golem.task.localcomputer import LocalComputer
-from golem.task.taskbase import ComputeTaskDef
-from golem.task.taskstate import SubtaskStatus
-
-from apps.core.task.coretask import TaskTypeInfo
-from apps.core.task.coretaskstate import Options
-from apps.lux.luxenvironment import LuxRenderEnvironment
-from apps.lux.resources.scenefileeditor import regenerate_lux_file
-from apps.rendering.resources.imgrepr import load_img, blend
-<<<<<<< HEAD
-from apps.rendering.task.renderingtask import RenderingTask, RenderingTaskBuilder
-from apps.rendering.task.renderingtaskstate import RendererDefaults, RendererInfo
-=======
-from apps.rendering.task.renderingtask import RenderingTask, RenderingTaskBuilder, AcceptClientVerdict
-from apps.rendering.task.renderingtaskstate import RendererDefaults, RenderingTaskDefinition
->>>>>>> 49b48636
-
-
-logger = logging.getLogger("apps.lux")
-
-MERGE_TIMEOUT = 7200
-
-APP_DIR = os.path.join(get_golem_path(), 'apps', 'lux')
-
-
-class LuxRenderDefaults(RendererDefaults):
-    def __init__(self):
-        RendererDefaults.__init__(self)
-        self.output_format = "exr"
-        self.main_program_file = find_task_script(APP_DIR, "docker_luxtask.py")
-        self.min_subtasks = 1
-        self.max_subtasks = 100
-        self.default_subtasks = 5
-
-
-class LuxRenderTaskTypeInfo(TaskTypeInfo):
-    def __init__(self, dialog, customizer):
-        super(LuxRenderTaskTypeInfo, self).__init__("LuxRender",
-                                              RenderingTaskDefinition,
-                                              LuxRenderDefaults(),
-                                              LuxRenderOptions,
-                                              LuxRenderTaskBuilder,
-                                              dialog,
-                                              customizer)
-        self.output_formats = ["exr", "png", "tga"]
-        self.output_file_ext = ["lxs"]
-
-    @classmethod
-    def get_task_border(cls, subtask, definition, total_subtask, output_num=1):
-        """ Return list of pixels that should be marked as a border of
-         a given subtask
-        :param SubtaskState subtask: subtask state description
-        :param RenderingTaskDefinition definition: task definition
-        :param int total_subtasks: total number of subtasks used in this task
-        :param int output_num: number of final output files
-        :return list: list of pixels that belong to a subtask border
-        """
-        preview_x = 300
-        preview_y = 200
-        res_x, res_y = definition.resolution
-        if res_x != 0 and res_y != 0:
-            if float(res_x) / float(res_y) > float(preview_x) / float(
-                    preview_y):
-                scale_factor = float(preview_x) / float(res_x)
-            else:
-                scale_factor = float(preview_y) / float(res_y)
-            scale_factor = min(1.0, scale_factor)
-        else:
-            scale_factor = 1.0
-        border = []
-        x = int(round(res_x * scale_factor))
-        y = int(round(res_y * scale_factor))
-        for i in range(0, y):
-            border.append((0, i))
-            border.append((x - 1, i))
-        for i in range(0, x):
-            border.append((i, 0))
-            border.append((i, y - 1))
-        return border
-
-    @classmethod
-    def get_task_num_from_pixels(cls, x, y, definition, total_subtasks,
-                                 output_num=1):
-        """
-        Compute number of subtask that represents pixel (x, y) on preview
-        :param int x: x coordinate
-        :param int y: y coordiante
-        :param TaskDefintion definition: task definition
-        :param int total_subtasks: total number of subtasks used in this task
-        :param int output_num: number of final output files
-        :return int: subtask's number
-        """
-
-        return 1
-
-
-class LuxRenderOptions(Options):
-    def __init__(self):
-        super(LuxRenderOptions, self).__init__()
-        self.environment = LuxRenderEnvironment()
-        self.halttime = 0
-        self.haltspp = 1
-
-
-class LuxRenderTaskBuilder(RenderingTaskBuilder):
-    def build(self):
-        main_scene_dir = os.path.dirname(self.task_definition.main_scene_file)
-        if self.task_definition.docker_images is None:
-            self.task_definition.docker_images = LuxRenderEnvironment().docker_images
-
-        lux_task = LuxTask(self.node_name,
-                           self.task_definition.task_id,
-                           main_scene_dir,
-                           self.task_definition.main_scene_file,
-                           self.task_definition.main_program_file,
-                           self._calculate_total(LuxRenderDefaults(), self.task_definition),
-                           self.task_definition.resolution[0],
-                           self.task_definition.resolution[1],
-                           os.path.splitext(os.path.basename(self.task_definition.output_file))[0],
-                           self.task_definition.output_file,
-                           self.task_definition.output_format,
-                           self.task_definition.full_task_timeout,
-                           self.task_definition.subtask_timeout,
-                           self.task_definition.resources,
-                           self.task_definition.estimated_memory,
-                           self.root_path,
-                           self.task_definition.max_price,
-                           self.task_definition.options.halttime,
-                           self.task_definition.options.haltspp,
-                           docker_images=self.task_definition.docker_images
-                           )
-
-        self._set_verification_options(lux_task)
-        lux_task.initialize(self.dir_manager)
-        return lux_task
-
-
-class LuxTask(RenderingTask):
-
-    ################
-    # Task methods #
-    ################
-
-    def __init__(self,
-                 node_name,
-                 task_id,
-                 main_scene_dir,
-                 main_scene_file,
-                 main_program_file,
-                 total_tasks,
-                 res_x,
-                 res_y,
-                 outfilebasename,
-                 output_file,
-                 output_format,
-                 full_task_timeout,
-                 subtask_timeout,
-                 task_resources,
-                 estimated_memory,
-                 root_path,
-                 max_price,
-                 halttime,
-                 haltspp,
-                 return_address="",
-                 return_port=0,
-                 key_id="",
-                 docker_images=None):
-        
-        RenderingTask.__init__(self, node_name, task_id, return_address, return_port, key_id,
-                               LuxRenderEnvironment.get_id(), full_task_timeout, subtask_timeout,
-                               main_program_file, task_resources, main_scene_dir, main_scene_file,
-                               total_tasks, res_x, res_y, outfilebasename, output_file, output_format,
-                               root_path, estimated_memory, max_price, docker_images)
-
-        self.tmp_dir = get_tmp_path(self.header.task_id, self.root_path)
-        self.undeletable.append(self.__get_test_flm())
-        self.halttime = halttime
-        self.haltspp = haltspp
-        self.verification_error = False
-        self.merge_timeout = MERGE_TIMEOUT
-
-        try:
-            with open(main_scene_file) as f:
-                self.scene_file_src = f.read()
-        except IOError as err:
-            logger.error("Wrong scene file: {}".format(err))
-            self.scene_file_src = ""
-
-        self.output_file, _ = os.path.splitext(self.output_file)
-        self.output_format = self.output_format.lower()
-        self.numAdd = 0
-
-        self.preview_exr = None
-
-    def query_extra_data(self, perf_index, num_cores=0, node_id=None, node_name=None):
-
-        start_task, end_task = self._get_next_task()
-        if not (start_task and end_task):
-            logger.error("Task already computed")
-            return None
-
-        self._accept_client(node_id)
-
-        if self.halttime > 0:
-            write_interval = int(self.halttime / 2)
-        else:
-            write_interval = 60
-
-        scene_src = regenerate_lux_file(self.scene_file_src, self.res_x, self.res_y, self.halttime, self.haltspp,
-                                        write_interval, [0, 1, 0, 1], self.output_format)
-        scene_dir = os.path.dirname(self._get_scene_file_rel_path())
-
-        num_threads = max(num_cores, 1)
-
-        extra_data = {"path_root": self.main_scene_dir,
-                      "start_task": start_task,
-                      "end_task": end_task,
-                      "total_tasks": self.total_tasks,
-                      "outfilebasename": self.outfilebasename,
-                      "output_format": self.output_format,
-                      "scene_file_src": scene_src,
-                      "scene_dir": scene_dir,
-                      "num_threads": num_threads
-                      }
-
-        hash = "{}".format(random.getrandbits(128))
-        self.subtasks_given[hash] = extra_data
-        self.subtasks_given[hash]['status'] = SubtaskStatus.starting
-        self.subtasks_given[hash]['perf'] = perf_index
-        self.subtasks_given[hash]['node_id'] = node_id
-
-        working_directory = self._get_working_directory()
-        return self._new_compute_task_def(hash, extra_data, working_directory, perf_index)
-
-    def computation_finished(self, subtask_id, task_result, result_type=0):
-        test_result_flm = self.__get_test_flm()
-
-        self.interpret_task_results(subtask_id, task_result, result_type)
-        tr_files = self.results[subtask_id]
-
-        if len(tr_files) > 0:
-            num_start = self.subtasks_given[subtask_id]['start_task']
-            self.subtasks_given[subtask_id]['status'] = SubtaskStatus.finished
-            for tr_file in tr_files:
-                tr_file = os.path.normpath(tr_file)
-                if tr_file.upper().endswith('.FLM'):
-                    self.collected_file_names[num_start] = tr_file
-                    self.counting_nodes[self.subtasks_given[subtask_id]['node_id']].accept()
-                    self.num_tasks_received += 1
-                    if self.advanceVerification:
-                        if not os.path.isfile(test_result_flm):
-                            logger.warning("Advanced verification set, but couldn't find test result!")
-                            logger.info("Skipping verification")
-                        else:
-                            if not self.merge_flm_files(tr_file, test_result_flm):
-                                logger.info("Subtask " + str(subtask_id) + " rejected.")
-                                self._mark_subtask_failed(subtask_id)
-                                self.num_tasks_received -= 1
-                            else:
-                                logger.info("Subtask " + str(subtask_id) + " successfully verified.")
-                elif not tr_file.upper().endswith('.LOG'):
-                    self.subtasks_given[subtask_id]['previewFile'] = tr_file
-                    self._update_preview(tr_file, num_start)
-        else:
-            self._mark_subtask_failed(subtask_id)
-        if self.num_tasks_received == self.total_tasks:
-            if self.advanceVerification and os.path.isfile(test_result_flm):
-                self.__generate_final_flm_advanced_verification()
-            else:
-                self.__generate_final_flm()
-
-    ###################
-    # CoreTask methods #
-    ###################
-
-    def query_extra_data_for_test_task(self):
-        self.test_task_res_path = get_test_task_path(self.root_path)
-        if not os.path.exists(self.test_task_res_path):
-            os.makedirs(self.test_task_res_path)
-
-        scene_src = regenerate_lux_file(self.scene_file_src, self.res_x, self.res_y, 1, 0, 1, [0, 1, 0, 1], self.output_format)
-        working_directory = self._get_working_directory()
-        scene_dir = os.path.dirname(self._get_scene_file_rel_path())
-
-
-        extra_data = {
-            "path_root": self.main_scene_dir,
-            "start_task": 1,
-            "end_task": 1,
-            "total_tasks": 1,
-            "outfilebasename": self.header.task_id,
-            "output_format": self.output_format,
-            "scene_file_src": scene_src,
-            "scene_dir": scene_dir,
-            "num_threads": 1
-        }
-
-        hash = "{}".format(random.getrandbits(128))
-
-        return self._new_compute_task_def(hash, extra_data, working_directory, 0)
-
-    def after_test(self, results, tmp_dir):
-        # Search for flm - the result of testing a lux task
-        # It's needed for verification of received results
-        flm = find_file_with_ext(tmp_dir, [".flm"])
-        if flm is not None:
-            try:
-                shutil.copy(flm, self.__get_test_flm())
-            except (OSError, IOError) as err:
-                logger.warning("Couldn't rename and copy .flm file. {}".format(err))
-        else:
-            logger.warning("Couldn't find flm file.")
-        return None
-
-    def query_extra_data_for_merge(self):
-
-        scene_src = regenerate_lux_file(self.scene_file_src, self.res_x, self.res_y, 10, 0,
-                                        5, [0, 1, 0, 1], self.output_format)
-
-        scene_dir = os.path.dirname(self._get_scene_file_rel_path())
-        extra_data = {"path_root": self.main_scene_dir,
-                      "start_task": 0,
-                      "end_task": 0,
-                      "total_tasks": 0,
-                      "outfilebasename": self.outfilebasename,
-                      "output_format": self.output_format,
-                      "scene_file_src": scene_src,
-                      "scene_dir": scene_dir,
-                      "num_threads": 4}
-
-        return self._new_compute_task_def("FINALTASK", extra_data, scene_dir, 0)
-
-    def merge_flm_files(self, new_flm, output):
-        computer = LocalComputer(self, self.root_path, self.__verify_flm_ready, self.__verify_flm_failure,
-                                 lambda: self.query_extra_data_for_advance_verification(new_flm),
-                                 use_task_resources=False,
-                                 additional_resources=[self.__get_test_flm(), new_flm])
-        computer.run()
-        if computer.tt is not None:
-            computer.tt.join()
-        else:
-            return False
-        if self.verification_error:
-            return False
-        commonprefix = common_dir(computer.tt.result['data'])
-        flm = find_file_with_ext(commonprefix, [".flm"])
-        logs = find_file_with_ext(commonprefix, [".log"])
-        stderr = filter(lambda x: os.path.basename(x) == "stderr.log", computer.tt.result['data'])
-        if flm is None or len(stderr) == 0:
-            return False
-        else:
-            try:
-                with open(stderr[0]) as f:
-                    stderr_in = f.read()
-                if "ERROR" in stderr_in:
-                    return False
-            except (IOError, OSError):
-                return False
-
-            shutil.copy(flm, os.path.join(self.tmp_dir, "test_result.flm"))
-            return True
-
-    def query_extra_data_for_final_flm(self):
-        files = [os.path.basename(x) for x in self.collected_file_names.values()]
-        return self.__get_merge_ctd(files)
-
-    def query_extra_data_for_advance_verification(self, new_flm):
-        files = [os.path.basename(new_flm), os.path.basename(self.__get_test_flm())]
-        return self.__get_merge_ctd(files)
-
-    def __get_merge_ctd(self, files):
-        with open(find_task_script(APP_DIR, "docker_luxmerge.py")) as f:
-            src_code = f.read()
-        if src_code is None:
-            logger.error("Cannot find merger script")
-            return
-
-        ctd = ComputeTaskDef()
-        ctd.task_id = self.header.task_id
-        ctd.subtask_id = self.header.task_id
-        ctd.extra_data = {'output_flm': self.output_file, 'flm_files': files}
-        ctd.src_code = src_code
-        ctd.working_directory = "."
-        ctd.docker_images = self.header.docker_images
-        ctd.deadline = timeout_to_deadline(self.merge_timeout)
-        return ctd
-
-    def _short_extra_data_repr(self, perf_index, extra_data):
-        return "start_task: {start_task}, outfilebasename: {outfilebasename}, " \
-               "scene_file_src: {scene_file_src}".format(**extra_data)
-
-    def _update_preview(self, new_chunk_file_path, chunk_num):
-        self.numAdd += 1
-        if new_chunk_file_path.endswith(".exr"):
-            self.__update_preview_from_exr(new_chunk_file_path)
-        else:
-            self.__update_preview_from_pil_file(new_chunk_file_path)
-    
-    def _update_task_preview(self):
-        pass
-
-    @RenderingTask.handle_key_error
-    def _remove_from_preview(self, subtask_id):
-        preview_files = []
-        for subId, task in self.subtasks_given.iteritems():
-            if subId != subtask_id and task['status'] == 'Finished' and 'previewFile' in task:
-                preview_files.append(task['previewFile'])
-
-        self.preview_file_path = None
-        self.numAdd = 0
-
-        for f in preview_files:
-            self._update_preview(f, None)
-        if len(preview_files) == 0:
-            img = self._open_preview()
-            img.close()
-
-    def __update_preview_from_pil_file(self, new_chunk_file_path):
-        img = Image.open(new_chunk_file_path)
-        scaled = img.resize((int(round(self.scale_factor * self.res_x)), int(round(self.scale_factor * self.res_y))),
-                            resample=Image.BILINEAR)
-        img.close()
-
-        img_current = self._open_preview()
-        img_current = ImageChops.blend(img_current, scaled, 1.0 / float(self.numAdd))
-        img_current.save(self.preview_file_path, "BMP")
-        img.close()
-        scaled.close()
-        img_current.close()
-
-    def __update_preview_from_exr(self, new_chunk_file):
-        if self.preview_exr is None:
-            self.preview_exr = load_img(new_chunk_file)
-        else:
-            self.preview_exr = blend(self.preview_exr, load_img(new_chunk_file), 1.0 / float(self.numAdd))
-
-        img_current = self._open_preview()
-        img = self.preview_exr.to_pil()
-        scaled = ImageOps.fit(img,
-                              (int(round(self.scale_factor * self.res_x)), int(round(self.scale_factor * self.res_y))),
-                              method=Image.BILINEAR)
-        scaled.save(self.preview_file_path, "BMP")
-        img.close()
-        scaled.close()
-        img_current.close()
-
-    def __generate_final_file(self, flm):
-        computer = LocalComputer(self, self.root_path, self.__final_img_ready, self.__final_img_error,
-                                 self.query_extra_data_for_merge, additional_resources=[flm])
-        computer.run()
-        computer.tt.join()
-
-    def __verify_flm_ready(self, results):
-        logger.info("Advance verification finished")
-        self.verification_error = False
-
-    def __verify_flm_failure(self, error):
-        logger.info("Advance verification failure {}".format(error))
-        self.verification_error = True
-
-    def __final_img_ready(self, results):
-        commonprefix = common_dir(results['data'])
-        img = find_file_with_ext(commonprefix, ["." + self.output_format])
-        if img is None:
-            # TODO Maybe we should try again?
-            logger.error("No final file generated...")
-        else:
-            try:
-                shutil.copy(img, self.output_file + "." + self.output_format)
-            except (IOError, OSError) as err:
-                logger.warning("Couldn't rename and copy img file. {}".format(err))
-
-        self.notify_update_task()
-
-    def __final_img_error(self, error):
-        logger.error("Cannot generate final image: {}".format(error))
-        # TODO What should we do in this situation?
-
-    def __generate_final_flm(self):
-        self.collected_file_names = OrderedDict(sorted(self.collected_file_names.items()))
-        computer = LocalComputer(self, self.root_path, self.__final_flm_ready, self.__final_flm_failure,
-                                 self.query_extra_data_for_final_flm, use_task_resources=False,
-                                 additional_resources=self.collected_file_names.values())
-        computer.run()
-        computer.tt.join()
-
-    def __final_flm_ready(self, results):
-        commonprefix = common_dir(results['data'])
-        flm = find_file_with_ext(commonprefix, [".flm"])
-        if flm is None:
-            self.__final_flm_failure("No flm file created")
-            return
-        shutil.copy(flm, os.path.dirname(self.output_file))
-        new_flm = os.path.join(os.path.dirname(self.output_file), os.path.basename(flm))
-        self.__generate_final_file(new_flm)
-
-    def __final_flm_failure(self, error):
-        logger.error("Cannot generate final flm: {}".format(error))
-        # TODO What should we do in this sitution?
-
-    def __generate_final_flm_advanced_verification(self):
-        # the file containing result of task test
-        test_result_flm = self.__get_test_flm()
-
-        new_flm = self.output_file + ".flm"
-        shutil.copy(test_result_flm, new_flm)
-        logger.debug("Copying " + test_result_flm + " to " + new_flm)
-        self.__generate_final_file(new_flm)
-
-    def __get_test_flm(self, dir_=None):
-        if dir_ is None:
-            dir_ = self.tmp_dir
-        return os.path.join(dir_, "test_result.flm")
+import logging
+import os
+import random
+import shutil
+
+from collections import OrderedDict
+from PIL import Image, ImageChops, ImageOps
+
+from golem.core.common import timeout_to_deadline, get_golem_path
+from golem.core.fileshelper import find_file_with_ext, common_dir
+from golem.resource.dirmanager import get_test_task_path, find_task_script, get_tmp_path
+from golem.task.localcomputer import LocalComputer
+from golem.task.taskbase import ComputeTaskDef
+from golem.task.taskstate import SubtaskStatus
+
+from apps.core.task.coretask import TaskTypeInfo
+from apps.core.task.coretaskstate import Options
+from apps.lux.luxenvironment import LuxRenderEnvironment
+from apps.lux.resources.scenefileeditor import regenerate_lux_file
+from apps.rendering.resources.imgrepr import load_img, blend
+from apps.rendering.task.renderingtask import RenderingTask, RenderingTaskBuilder
+from apps.rendering.task.renderingtaskstate import RendererDefaults, RenderingTaskDefinition
+
+
+
+logger = logging.getLogger("apps.lux")
+
+MERGE_TIMEOUT = 7200
+
+APP_DIR = os.path.join(get_golem_path(), 'apps', 'lux')
+
+
+class LuxRenderDefaults(RendererDefaults):
+    def __init__(self):
+        RendererDefaults.__init__(self)
+        self.output_format = "exr"
+        self.main_program_file = find_task_script(APP_DIR, "docker_luxtask.py")
+        self.min_subtasks = 1
+        self.max_subtasks = 100
+        self.default_subtasks = 5
+
+
+class LuxRenderTaskTypeInfo(TaskTypeInfo):
+    def __init__(self, dialog, customizer):
+        super(LuxRenderTaskTypeInfo, self).__init__("LuxRender",
+                                              RenderingTaskDefinition,
+                                              LuxRenderDefaults(),
+                                              LuxRenderOptions,
+                                              LuxRenderTaskBuilder,
+                                              dialog,
+                                              customizer)
+        self.output_formats = ["exr", "png", "tga"]
+        self.output_file_ext = ["lxs"]
+
+    @classmethod
+    def get_task_border(cls, subtask, definition, total_subtask, output_num=1):
+        """ Return list of pixels that should be marked as a border of
+         a given subtask
+        :param SubtaskState subtask: subtask state description
+        :param RenderingTaskDefinition definition: task definition
+        :param int total_subtasks: total number of subtasks used in this task
+        :param int output_num: number of final output files
+        :return list: list of pixels that belong to a subtask border
+        """
+        preview_x = 300
+        preview_y = 200
+        res_x, res_y = definition.resolution
+        if res_x != 0 and res_y != 0:
+            if float(res_x) / float(res_y) > float(preview_x) / float(
+                    preview_y):
+                scale_factor = float(preview_x) / float(res_x)
+            else:
+                scale_factor = float(preview_y) / float(res_y)
+            scale_factor = min(1.0, scale_factor)
+        else:
+            scale_factor = 1.0
+        border = []
+        x = int(round(res_x * scale_factor))
+        y = int(round(res_y * scale_factor))
+        for i in range(0, y):
+            border.append((0, i))
+            border.append((x - 1, i))
+        for i in range(0, x):
+            border.append((i, 0))
+            border.append((i, y - 1))
+        return border
+
+    @classmethod
+    def get_task_num_from_pixels(cls, x, y, definition, total_subtasks,
+                                 output_num=1):
+        """
+        Compute number of subtask that represents pixel (x, y) on preview
+        :param int x: x coordinate
+        :param int y: y coordiante
+        :param TaskDefintion definition: task definition
+        :param int total_subtasks: total number of subtasks used in this task
+        :param int output_num: number of final output files
+        :return int: subtask's number
+        """
+
+        return 1
+
+
+class LuxRenderOptions(Options):
+    def __init__(self):
+        super(LuxRenderOptions, self).__init__()
+        self.environment = LuxRenderEnvironment()
+        self.halttime = 0
+        self.haltspp = 1
+
+
+class LuxRenderTaskBuilder(RenderingTaskBuilder):
+    def build(self):
+        main_scene_dir = os.path.dirname(self.task_definition.main_scene_file)
+        if self.task_definition.docker_images is None:
+            self.task_definition.docker_images = LuxRenderEnvironment().docker_images
+
+        lux_task = LuxTask(self.node_name,
+                           self.task_definition.task_id,
+                           main_scene_dir,
+                           self.task_definition.main_scene_file,
+                           self.task_definition.main_program_file,
+                           self._calculate_total(LuxRenderDefaults(), self.task_definition),
+                           self.task_definition.resolution[0],
+                           self.task_definition.resolution[1],
+                           os.path.splitext(os.path.basename(self.task_definition.output_file))[0],
+                           self.task_definition.output_file,
+                           self.task_definition.output_format,
+                           self.task_definition.full_task_timeout,
+                           self.task_definition.subtask_timeout,
+                           self.task_definition.resources,
+                           self.task_definition.estimated_memory,
+                           self.root_path,
+                           self.task_definition.max_price,
+                           self.task_definition.options.halttime,
+                           self.task_definition.options.haltspp,
+                           docker_images=self.task_definition.docker_images
+                           )
+
+        self._set_verification_options(lux_task)
+        lux_task.initialize(self.dir_manager)
+        return lux_task
+
+
+class LuxTask(RenderingTask):
+
+    ################
+    # Task methods #
+    ################
+
+    def __init__(self,
+                 node_name,
+                 task_id,
+                 main_scene_dir,
+                 main_scene_file,
+                 main_program_file,
+                 total_tasks,
+                 res_x,
+                 res_y,
+                 outfilebasename,
+                 output_file,
+                 output_format,
+                 full_task_timeout,
+                 subtask_timeout,
+                 task_resources,
+                 estimated_memory,
+                 root_path,
+                 max_price,
+                 halttime,
+                 haltspp,
+                 return_address="",
+                 return_port=0,
+                 key_id="",
+                 docker_images=None):
+        
+        RenderingTask.__init__(self, node_name, task_id, return_address, return_port, key_id,
+                               LuxRenderEnvironment.get_id(), full_task_timeout, subtask_timeout,
+                               main_program_file, task_resources, main_scene_dir, main_scene_file,
+                               total_tasks, res_x, res_y, outfilebasename, output_file, output_format,
+                               root_path, estimated_memory, max_price, docker_images)
+
+        self.tmp_dir = get_tmp_path(self.header.task_id, self.root_path)
+        self.undeletable.append(self.__get_test_flm())
+        self.halttime = halttime
+        self.haltspp = haltspp
+        self.verification_error = False
+        self.merge_timeout = MERGE_TIMEOUT
+
+        try:
+            with open(main_scene_file) as f:
+                self.scene_file_src = f.read()
+        except IOError as err:
+            logger.error("Wrong scene file: {}".format(err))
+            self.scene_file_src = ""
+
+        self.output_file, _ = os.path.splitext(self.output_file)
+        self.output_format = self.output_format.lower()
+        self.numAdd = 0
+
+        self.preview_exr = None
+
+    def query_extra_data(self, perf_index, num_cores=0, node_id=None, node_name=None):
+
+        start_task, end_task = self._get_next_task()
+        if not (start_task and end_task):
+            logger.error("Task already computed")
+            return None
+
+        self._accept_client(node_id)
+
+        if self.halttime > 0:
+            write_interval = int(self.halttime / 2)
+        else:
+            write_interval = 60
+
+        scene_src = regenerate_lux_file(self.scene_file_src, self.res_x, self.res_y, self.halttime, self.haltspp,
+                                        write_interval, [0, 1, 0, 1], self.output_format)
+        scene_dir = os.path.dirname(self._get_scene_file_rel_path())
+
+        num_threads = max(num_cores, 1)
+
+        extra_data = {"path_root": self.main_scene_dir,
+                      "start_task": start_task,
+                      "end_task": end_task,
+                      "total_tasks": self.total_tasks,
+                      "outfilebasename": self.outfilebasename,
+                      "output_format": self.output_format,
+                      "scene_file_src": scene_src,
+                      "scene_dir": scene_dir,
+                      "num_threads": num_threads
+                      }
+
+        hash = "{}".format(random.getrandbits(128))
+        self.subtasks_given[hash] = extra_data
+        self.subtasks_given[hash]['status'] = SubtaskStatus.starting
+        self.subtasks_given[hash]['perf'] = perf_index
+        self.subtasks_given[hash]['node_id'] = node_id
+
+        working_directory = self._get_working_directory()
+        return self._new_compute_task_def(hash, extra_data, working_directory, perf_index)
+
+    def computation_finished(self, subtask_id, task_result, result_type=0):
+        test_result_flm = self.__get_test_flm()
+
+        self.interpret_task_results(subtask_id, task_result, result_type)
+        tr_files = self.results[subtask_id]
+
+        if len(tr_files) > 0:
+            num_start = self.subtasks_given[subtask_id]['start_task']
+            self.subtasks_given[subtask_id]['status'] = SubtaskStatus.finished
+            for tr_file in tr_files:
+                tr_file = os.path.normpath(tr_file)
+                if tr_file.upper().endswith('.FLM'):
+                    self.collected_file_names[num_start] = tr_file
+                    self.counting_nodes[self.subtasks_given[subtask_id]['node_id']].accept()
+                    self.num_tasks_received += 1
+                    if self.advanceVerification:
+                        if not os.path.isfile(test_result_flm):
+                            logger.warning("Advanced verification set, but couldn't find test result!")
+                            logger.info("Skipping verification")
+                        else:
+                            if not self.merge_flm_files(tr_file, test_result_flm):
+                                logger.info("Subtask " + str(subtask_id) + " rejected.")
+                                self._mark_subtask_failed(subtask_id)
+                                self.num_tasks_received -= 1
+                            else:
+                                logger.info("Subtask " + str(subtask_id) + " successfully verified.")
+                elif not tr_file.upper().endswith('.LOG'):
+                    self.subtasks_given[subtask_id]['previewFile'] = tr_file
+                    self._update_preview(tr_file, num_start)
+        else:
+            self._mark_subtask_failed(subtask_id)
+        if self.num_tasks_received == self.total_tasks:
+            if self.advanceVerification and os.path.isfile(test_result_flm):
+                self.__generate_final_flm_advanced_verification()
+            else:
+                self.__generate_final_flm()
+
+    ###################
+    # CoreTask methods #
+    ###################
+
+    def query_extra_data_for_test_task(self):
+        self.test_task_res_path = get_test_task_path(self.root_path)
+        if not os.path.exists(self.test_task_res_path):
+            os.makedirs(self.test_task_res_path)
+
+        scene_src = regenerate_lux_file(self.scene_file_src, self.res_x, self.res_y, 1, 0, 1, [0, 1, 0, 1], self.output_format)
+        working_directory = self._get_working_directory()
+        scene_dir = os.path.dirname(self._get_scene_file_rel_path())
+
+
+        extra_data = {
+            "path_root": self.main_scene_dir,
+            "start_task": 1,
+            "end_task": 1,
+            "total_tasks": 1,
+            "outfilebasename": self.header.task_id,
+            "output_format": self.output_format,
+            "scene_file_src": scene_src,
+            "scene_dir": scene_dir,
+            "num_threads": 1
+        }
+
+        hash = "{}".format(random.getrandbits(128))
+
+        return self._new_compute_task_def(hash, extra_data, working_directory, 0)
+
+    def after_test(self, results, tmp_dir):
+        # Search for flm - the result of testing a lux task
+        # It's needed for verification of received results
+        flm = find_file_with_ext(tmp_dir, [".flm"])
+        if flm is not None:
+            try:
+                shutil.copy(flm, self.__get_test_flm())
+            except (OSError, IOError) as err:
+                logger.warning("Couldn't rename and copy .flm file. {}".format(err))
+        else:
+            logger.warning("Couldn't find flm file.")
+        return None
+
+    def query_extra_data_for_merge(self):
+
+        scene_src = regenerate_lux_file(self.scene_file_src, self.res_x, self.res_y, 10, 0,
+                                        5, [0, 1, 0, 1], self.output_format)
+
+        scene_dir = os.path.dirname(self._get_scene_file_rel_path())
+        extra_data = {"path_root": self.main_scene_dir,
+                      "start_task": 0,
+                      "end_task": 0,
+                      "total_tasks": 0,
+                      "outfilebasename": self.outfilebasename,
+                      "output_format": self.output_format,
+                      "scene_file_src": scene_src,
+                      "scene_dir": scene_dir,
+                      "num_threads": 4}
+
+        return self._new_compute_task_def("FINALTASK", extra_data, scene_dir, 0)
+
+    def merge_flm_files(self, new_flm, output):
+        computer = LocalComputer(self, self.root_path, self.__verify_flm_ready, self.__verify_flm_failure,
+                                 lambda: self.query_extra_data_for_advance_verification(new_flm),
+                                 use_task_resources=False,
+                                 additional_resources=[self.__get_test_flm(), new_flm])
+        computer.run()
+        if computer.tt is not None:
+            computer.tt.join()
+        else:
+            return False
+        if self.verification_error:
+            return False
+        commonprefix = common_dir(computer.tt.result['data'])
+        flm = find_file_with_ext(commonprefix, [".flm"])
+        logs = find_file_with_ext(commonprefix, [".log"])
+        stderr = filter(lambda x: os.path.basename(x) == "stderr.log", computer.tt.result['data'])
+        if flm is None or len(stderr) == 0:
+            return False
+        else:
+            try:
+                with open(stderr[0]) as f:
+                    stderr_in = f.read()
+                if "ERROR" in stderr_in:
+                    return False
+            except (IOError, OSError):
+                return False
+
+            shutil.copy(flm, os.path.join(self.tmp_dir, "test_result.flm"))
+            return True
+
+    def query_extra_data_for_final_flm(self):
+        files = [os.path.basename(x) for x in self.collected_file_names.values()]
+        return self.__get_merge_ctd(files)
+
+    def query_extra_data_for_advance_verification(self, new_flm):
+        files = [os.path.basename(new_flm), os.path.basename(self.__get_test_flm())]
+        return self.__get_merge_ctd(files)
+
+    def __get_merge_ctd(self, files):
+        with open(find_task_script(APP_DIR, "docker_luxmerge.py")) as f:
+            src_code = f.read()
+        if src_code is None:
+            logger.error("Cannot find merger script")
+            return
+
+        ctd = ComputeTaskDef()
+        ctd.task_id = self.header.task_id
+        ctd.subtask_id = self.header.task_id
+        ctd.extra_data = {'output_flm': self.output_file, 'flm_files': files}
+        ctd.src_code = src_code
+        ctd.working_directory = "."
+        ctd.docker_images = self.header.docker_images
+        ctd.deadline = timeout_to_deadline(self.merge_timeout)
+        return ctd
+
+    def _short_extra_data_repr(self, perf_index, extra_data):
+        return "start_task: {start_task}, outfilebasename: {outfilebasename}, " \
+               "scene_file_src: {scene_file_src}".format(**extra_data)
+
+    def _update_preview(self, new_chunk_file_path, chunk_num):
+        self.numAdd += 1
+        if new_chunk_file_path.endswith(".exr"):
+            self.__update_preview_from_exr(new_chunk_file_path)
+        else:
+            self.__update_preview_from_pil_file(new_chunk_file_path)
+    
+    def _update_task_preview(self):
+        pass
+
+    @RenderingTask.handle_key_error
+    def _remove_from_preview(self, subtask_id):
+        preview_files = []
+        for subId, task in self.subtasks_given.iteritems():
+            if subId != subtask_id and task['status'] == 'Finished' and 'previewFile' in task:
+                preview_files.append(task['previewFile'])
+
+        self.preview_file_path = None
+        self.numAdd = 0
+
+        for f in preview_files:
+            self._update_preview(f, None)
+        if len(preview_files) == 0:
+            img = self._open_preview()
+            img.close()
+
+    def __update_preview_from_pil_file(self, new_chunk_file_path):
+        img = Image.open(new_chunk_file_path)
+        scaled = img.resize((int(round(self.scale_factor * self.res_x)), int(round(self.scale_factor * self.res_y))),
+                            resample=Image.BILINEAR)
+        img.close()
+
+        img_current = self._open_preview()
+        img_current = ImageChops.blend(img_current, scaled, 1.0 / float(self.numAdd))
+        img_current.save(self.preview_file_path, "BMP")
+        img.close()
+        scaled.close()
+        img_current.close()
+
+    def __update_preview_from_exr(self, new_chunk_file):
+        if self.preview_exr is None:
+            self.preview_exr = load_img(new_chunk_file)
+        else:
+            self.preview_exr = blend(self.preview_exr, load_img(new_chunk_file), 1.0 / float(self.numAdd))
+
+        img_current = self._open_preview()
+        img = self.preview_exr.to_pil()
+        scaled = ImageOps.fit(img,
+                              (int(round(self.scale_factor * self.res_x)), int(round(self.scale_factor * self.res_y))),
+                              method=Image.BILINEAR)
+        scaled.save(self.preview_file_path, "BMP")
+        img.close()
+        scaled.close()
+        img_current.close()
+
+    def __generate_final_file(self, flm):
+        computer = LocalComputer(self, self.root_path, self.__final_img_ready, self.__final_img_error,
+                                 self.query_extra_data_for_merge, additional_resources=[flm])
+        computer.run()
+        computer.tt.join()
+
+    def __verify_flm_ready(self, results):
+        logger.info("Advance verification finished")
+        self.verification_error = False
+
+    def __verify_flm_failure(self, error):
+        logger.info("Advance verification failure {}".format(error))
+        self.verification_error = True
+
+    def __final_img_ready(self, results):
+        commonprefix = common_dir(results['data'])
+        img = find_file_with_ext(commonprefix, ["." + self.output_format])
+        if img is None:
+            # TODO Maybe we should try again?
+            logger.error("No final file generated...")
+        else:
+            try:
+                shutil.copy(img, self.output_file + "." + self.output_format)
+            except (IOError, OSError) as err:
+                logger.warning("Couldn't rename and copy img file. {}".format(err))
+
+        self.notify_update_task()
+
+    def __final_img_error(self, error):
+        logger.error("Cannot generate final image: {}".format(error))
+        # TODO What should we do in this situation?
+
+    def __generate_final_flm(self):
+        self.collected_file_names = OrderedDict(sorted(self.collected_file_names.items()))
+        computer = LocalComputer(self, self.root_path, self.__final_flm_ready, self.__final_flm_failure,
+                                 self.query_extra_data_for_final_flm, use_task_resources=False,
+                                 additional_resources=self.collected_file_names.values())
+        computer.run()
+        computer.tt.join()
+
+    def __final_flm_ready(self, results):
+        commonprefix = common_dir(results['data'])
+        flm = find_file_with_ext(commonprefix, [".flm"])
+        if flm is None:
+            self.__final_flm_failure("No flm file created")
+            return
+        shutil.copy(flm, os.path.dirname(self.output_file))
+        new_flm = os.path.join(os.path.dirname(self.output_file), os.path.basename(flm))
+        self.__generate_final_file(new_flm)
+
+    def __final_flm_failure(self, error):
+        logger.error("Cannot generate final flm: {}".format(error))
+        # TODO What should we do in this sitution?
+
+    def __generate_final_flm_advanced_verification(self):
+        # the file containing result of task test
+        test_result_flm = self.__get_test_flm()
+
+        new_flm = self.output_file + ".flm"
+        shutil.copy(test_result_flm, new_flm)
+        logger.debug("Copying " + test_result_flm + " to " + new_flm)
+        self.__generate_final_file(new_flm)
+
+    def __get_test_flm(self, dir_=None):
+        if dir_ is None:
+            dir_ = self.tmp_dir
+        return os.path.join(dir_, "test_result.flm")