--- conflicted
+++ resolved
@@ -1,360 +1,357 @@
-import logging
-import math
-import os
-from typing import Type
-
-from PIL import Image, ImageChops
-from pathlib import Path
-
-from apps.core.task.coretask import CoreTask, CoreTaskBuilder
-from apps.rendering.resources.imgrepr import load_as_pil
-from apps.rendering.resources.utils import handle_image_error, handle_none
-from apps.rendering.task.renderingtaskstate import RendererDefaults
-from golem_verificator.rendering_verifier import RenderingVerifier
-from golem.core.common import get_golem_path
-from golem.core.simpleexccmd import is_windows, exec_cmd
-from golem.docker.environment import DockerEnvironment
-from golem.docker.job import DockerJob
-from golem.task.taskstate import SubtaskStatus
-
-MIN_TIMEOUT = 60
-SUBTASK_MIN_TIMEOUT = 60
-PREVIEW_EXT = "PNG"
-PREVIEW_X = 1280
-PREVIEW_Y = 720
-
-RESOURCES_DIR_RT = '/golem/resources'
-WORK_DIR_RT = '/golem/work'
-OUTPUT_DIR_RT = '/golem/output'
-
-logger = logging.getLogger("apps.rendering")
-
-
-class RenderingTask(CoreTask):
-    VERIFIER_CLASS = RenderingVerifier
-    ENVIRONMENT_CLASS = None  # type: Type[DockerEnvironment]
-
-    @classmethod
-    def _get_task_collector_path(cls):
-        if is_windows():
-            build_path = os.path.join("x64", "Release", "taskcollector.exe")
-        else:
-            build_path = os.path.join("Release", "taskcollector")
-
-        return os.path.normpath(os.path.join(get_golem_path(), "apps",
-                                             "rendering", "resources",
-                                             "taskcollector", build_path))
-
-    ################
-    # Task methods #
-    ################
-
-    def __init__(self, task_definition, total_tasks, root_path, owner):
-
-        CoreTask.__init__(
-            self,
-            task_definition=task_definition,
-            owner=owner,
-            root_path=root_path,
-            total_tasks=total_tasks)
-
-        if task_definition.docker_images is None:
-            task_definition.docker_images = self.environment.docker_images
-
-        self.main_scene_file = task_definition.main_scene_file
-        self.main_scene_dir = str(Path(task_definition.main_scene_file).parent)
-        self.outfilebasename = Path(task_definition.output_file).stem
-        self.output_file = task_definition.output_file
-        self.output_format = task_definition.output_format
-
-        self.res_x, self.res_y = task_definition.resolution
-
-        self.preview_file_path = None
-        self.preview_task_file_path = None
-
-        self.collected_file_names = {}
-
-        preview_x = PREVIEW_X
-        preview_y = PREVIEW_Y
-        if self.res_x != 0 and self.res_y != 0:
-            if self.res_x / self.res_y > preview_x / preview_y:
-                self.scale_factor = preview_x / self.res_x
-            else:
-                self.scale_factor = preview_y / self.res_y
-            self.scale_factor = min(1.0, self.scale_factor)
-        else:
-            self.scale_factor = 1.0
-
-        self.test_task_res_path = None
-
-    @CoreTask.handle_key_error
-    def computation_failed(self, subtask_id):
-        super().computation_failed(subtask_id)
-        self._update_task_preview()
-
-    def restart(self):
-        super().restart()
-        self.collected_file_names = {}
-
-    @CoreTask.handle_key_error
-    def restart_subtask(self, subtask_id):
-        if self.subtasks_given[subtask_id]['status'] == SubtaskStatus.finished:
-            self._remove_from_preview(subtask_id)
-        super().restart_subtask(subtask_id)
-
-    def update_task_state(self, task_state):
-        if not self.finished_computation() and self.preview_task_file_path:
-            task_state.extra_data['result_preview'] = self.preview_task_file_path
-        elif self.preview_file_path:
-            task_state.extra_data['result_preview'] = self.preview_file_path
-
-    #########################
-    # Specific task methods #
-    #########################
-    def query_extra_data_for_reference_task(self, *args, **kwargs):
-        """
-        This method will generate extra data for reference task which will be solved on local computer (by requestor)
-        in order to obtain reference results.
-        The reference results will be used to validate the output given by providers.
-        """
-        pass
-
-    def get_preview_file_path(self):
-        return self.preview_file_path
-
-    @handle_image_error(logger)
-    def _update_preview(self, new_chunk_file_path, num_start):
-        with handle_none(load_as_pil(new_chunk_file_path),
-                         raise_if_none=IOError("load_as_pil failed")) as img, \
-                self._open_preview() as img_current, \
-                ImageChops.add(img_current, img) as img_added:
-            img_added.save(self.preview_file_path, PREVIEW_EXT)
-
-    @CoreTask.handle_key_error
-    def _remove_from_preview(self, subtask_id):
-        subtask = self.subtasks_given[subtask_id]
-        empty_color = (0, 0, 0)
-        with handle_image_error(logger), \
-                self._open_preview() as img:
-            self._mark_task_area(subtask, img, empty_color)
-            img.save(self.preview_file_path, PREVIEW_EXT)
-
-    def _update_task_preview(self):
-        sent_color = (0, 255, 0)
-        failed_color = (255, 0, 0)
-
-        preview_name = "current_task_preview.{}".format(PREVIEW_EXT)
-        preview_task_file_path = "{}".format(os.path.join(self.tmp_dir,
-                                                          preview_name))
-
-        with handle_image_error(logger), \
-                self._open_preview() as img_task:
-
-            subtasks_given = dict(self.subtasks_given)
-            for sub in subtasks_given.values():
-                if sub['status'].is_active():
-                    self._mark_task_area(sub, img_task, sent_color)
-                if sub['status'] in [SubtaskStatus.failure,
-                                     SubtaskStatus.restarted]:
-                    self._mark_task_area(sub, img_task, failed_color)
-
-            img_task.save(preview_task_file_path, PREVIEW_EXT)
-
-        self._update_preview_task_file_path(preview_task_file_path)
-
-    def _update_preview_task_file_path(self, preview_task_file_path):
-        self.preview_task_file_path = preview_task_file_path
-
-    def _mark_task_area(self, subtask, img_task, color):
-        x = int(round(self.res_x * self.scale_factor))
-        y = int(round(self.res_y * self.scale_factor))
-        upper = max(0, int(math.floor(y / self.total_tasks * (subtask['start_task'] - 1))))
-        lower = min(
-            int(math.floor(y / self.total_tasks * (subtask['start_task']))),
-            y,
-        )
-        for i in range(0, x):
-            for j in range(upper, lower):
-                img_task.putpixel((i, j), color)
-
-    def _put_collected_files_together(self, output_file_name, files, arg):
-        task_collector_path = self._get_task_collector_path()
-
-        cmd = ["{}".format(task_collector_path),
-               "{}".format(arg),
-               "{}".format(self.res_x),
-               "{}".format(self.res_y),
-               output_file_name] + [f for f in files]
-        exec_cmd(cmd)
-
-    def _get_next_task(self):
-        if self.last_task != self.total_tasks:
-            self.last_task += 1
-            start_task = self.last_task
-            return start_task
-        else:
-            for sub in self.subtasks_given.values():
-                if sub['status'] in [SubtaskStatus.failure, SubtaskStatus.restarted]:
-                    sub['status'] = SubtaskStatus.resent
-                    start_task = sub['start_task']
-                    self.num_failed_subtasks -= 1
-                    return start_task
-        return None
-
-    def _get_scene_file_rel_path(self):
-        """Returns the path to the scene file relative to the directory where
-        the task script is run.
-        """
-        if self.is_docker_task():
-            # In a Docker container we know the absolute path:
-            # First compute the path relative to the resources root dir:
-            rel_scene_path = os.path.relpath(self.main_scene_file,
-                                             self._get_resources_root_dir())
-            # Then prefix with the resources dir in the container:
-            abs_scene_path = DockerJob.get_absolute_resource_path(
-                rel_scene_path)
-            return abs_scene_path
-        else:
-            return ''
-
-<<<<<<< HEAD
-    def short_extra_data_repr(self, extra_data):
-        l = extra_data
-        return "RESOURCES_DIR: {RESOURCES_DIR}, WORK_DIR: {WORK_DIR}, OUTPUT_DIR: {OUTPUT_DIR}," \
-               "scene_file: {scene_file}, resolution: {resolution}, use_compositing: {use_compositing}," \
-               "samples: {samples}, frames: {frames}, output_format: {output_format}," \
-               "start_task: {start_task}, end_task: {end_task}, total_tasks: {total_tasks}, crops: {crops}"\
-            .format(**l)
-
-=======
->>>>>>> 1963ee38
-    def _open_preview(self, mode="RGB", ext=PREVIEW_EXT):
-        """ If preview file doesn't exist create a new empty one with given mode and extension.
-        Extension should be compatibile with selected mode. """
-        if self.preview_file_path is None or not os.path.exists(
-                self.preview_file_path):
-            preview_name = "current_preview.{}".format(ext)
-            self.preview_file_path = "{}".format(os.path.join(self.tmp_dir,
-                                                              preview_name))
-
-            with handle_image_error(logger), \
-                    Image.new(mode,
-                              (int(round(self.res_x * self.scale_factor)),
-                               int(round(self.res_y * self.scale_factor)))) \
-                    as img:
-                logger.debug('Saving new preview: %r', self.preview_file_path)
-                img.save(self.preview_file_path, ext)
-
-        logger.debug(
-            'Opening preview: %r, exists?: %s',
-            self.preview_file_path,
-            os.path.exists(self.preview_file_path)
-        )
-        return Image.open(self.preview_file_path)
-
-    def _use_outer_task_collector(self):
-        unsupported_formats = ['EXR', 'EPS']
-        if self.output_format.upper() in unsupported_formats:
-            return True
-        return False
-
-    def __get_path(self, path):
-        if is_windows():
-            return self.__get_path_windows(path)
-        return path
-
-    def __get_path_windows(self, path):
-        return path.replace("\\", "/")
-
-
-class RenderingTaskBuilderError(Exception):
-    pass
-
-
-class RenderingTaskBuilder(CoreTaskBuilder):
-    TASK_CLASS = RenderingTask
-    DEFAULTS = RendererDefaults
-
-    def _calculate_total(self, defaults):
-        if self.task_definition.optimize_total:
-            return defaults.default_subtasks
-
-        total = self.task_definition.subtasks_count
-
-        if defaults.min_subtasks <= total <= defaults.max_subtasks:
-            return total
-        else:
-            logger.warning("Cannot set total subtasks to {}. Changing to {}"
-                           .format(total, defaults.default_subtasks))
-            return defaults.default_subtasks
-
-    @staticmethod
-    def _scene_file(type, resources):
-        extensions = type.output_file_ext
-        candidates = [res for res in resources if any(res.lower().endswith(ext.lower())
-                                            for ext in extensions)]
-        if not candidates:
-            raise RenderingTaskBuilderError("Scene file was not found.")
-
-        candidates.sort(key=len)
-        return candidates[0]
-
-    def get_task_kwargs(self, **kwargs):
-        kwargs = super().get_task_kwargs(**kwargs)
-        kwargs['total_tasks'] = self._calculate_total(self.DEFAULTS())
-        return kwargs
-
-    def build(self):
-        task = super(RenderingTaskBuilder, self).build()
-        return task
-
-    @classmethod
-    def build_dictionary(cls, definition):
-        parent = super(RenderingTaskBuilder, cls)
-
-        dictionary = parent.build_dictionary(definition)
-        dictionary['options']['format'] = definition.output_format
-        dictionary['options']['resolution'] = definition.resolution
-        return dictionary
-
-    @classmethod
-    def build_minimal_definition(cls, task_type, dictionary):
-        parent = super(RenderingTaskBuilder, cls)
-        resources = dictionary['resources']
-
-        definition = parent.build_minimal_definition(task_type, dictionary)
-
-        if 'main_scene_file' in dictionary:
-            main_scene_file = dictionary['main_scene_file']
-        else:
-            main_scene_file = cls._scene_file(task_type, resources)
-
-        definition.main_scene_file = main_scene_file
-        return definition
-
-    @classmethod
-    def build_full_definition(cls, task_type, dictionary):
-        parent = super(RenderingTaskBuilder, cls)
-        options = dictionary['options']
-
-        definition = parent.build_full_definition(task_type, dictionary)
-        definition.output_format = options['format'].upper()
-        definition.resolution = [int(val) for val in options['resolution']]
-        if definition.timeout < MIN_TIMEOUT:
-            logger.warning("Timeout %d too short for this task. "
-                           "Changing to %d" % (definition.timeout,
-                                               MIN_TIMEOUT))
-            definition.timeout = MIN_TIMEOUT
-        if definition.subtask_timeout < SUBTASK_MIN_TIMEOUT:
-            logger.warning("Subtask timeout %d too short for this task. "
-                           "Changing to %d" % (definition.subtask_timeout,
-                                               SUBTASK_MIN_TIMEOUT))
-            definition.subtask_timeout = SUBTASK_MIN_TIMEOUT
-        return definition
-
-    @classmethod
-    def get_output_path(cls, dictionary, definition):
-        parent = super(RenderingTaskBuilder, cls)
-        path = parent.get_output_path(dictionary, definition)
-
-        return '{}.{}'.format(path, dictionary['options']['format'])
+import logging
+import math
+import os
+from typing import Type
+
+from PIL import Image, ImageChops
+from pathlib import Path
+
+from apps.core.task.coretask import CoreTask, CoreTaskBuilder
+from apps.rendering.resources.imgrepr import load_as_pil
+from apps.rendering.resources.utils import handle_image_error, handle_none
+from apps.rendering.task.renderingtaskstate import RendererDefaults
+from golem_verificator.rendering_verifier import RenderingVerifier
+from golem.core.common import get_golem_path
+from golem.core.simpleexccmd import is_windows, exec_cmd
+from golem.docker.environment import DockerEnvironment
+from golem.docker.job import DockerJob
+from golem.task.taskstate import SubtaskStatus
+
+MIN_TIMEOUT = 60
+SUBTASK_MIN_TIMEOUT = 60
+PREVIEW_EXT = "PNG"
+PREVIEW_X = 1280
+PREVIEW_Y = 720
+
+RESOURCES_DIR_RT = '/golem/resources'
+WORK_DIR_RT = '/golem/work'
+OUTPUT_DIR_RT = '/golem/output'
+
+logger = logging.getLogger("apps.rendering")
+
+
+class RenderingTask(CoreTask):
+    VERIFIER_CLASS = RenderingVerifier
+    ENVIRONMENT_CLASS = None  # type: Type[DockerEnvironment]
+
+    @classmethod
+    def _get_task_collector_path(cls):
+        if is_windows():
+            build_path = os.path.join("x64", "Release", "taskcollector.exe")
+        else:
+            build_path = os.path.join("Release", "taskcollector")
+
+        return os.path.normpath(os.path.join(get_golem_path(), "apps",
+                                             "rendering", "resources",
+                                             "taskcollector", build_path))
+
+    ################
+    # Task methods #
+    ################
+
+    def __init__(self, task_definition, total_tasks, root_path, owner):
+
+        CoreTask.__init__(
+            self,
+            task_definition=task_definition,
+            owner=owner,
+            root_path=root_path,
+            total_tasks=total_tasks)
+
+        if task_definition.docker_images is None:
+            task_definition.docker_images = self.environment.docker_images
+
+        self.main_scene_file = task_definition.main_scene_file
+        self.main_scene_dir = str(Path(task_definition.main_scene_file).parent)
+        self.outfilebasename = Path(task_definition.output_file).stem
+        self.output_file = task_definition.output_file
+        self.output_format = task_definition.output_format
+
+        self.res_x, self.res_y = task_definition.resolution
+
+        self.preview_file_path = None
+        self.preview_task_file_path = None
+
+        self.collected_file_names = {}
+
+        preview_x = PREVIEW_X
+        preview_y = PREVIEW_Y
+        if self.res_x != 0 and self.res_y != 0:
+            if self.res_x / self.res_y > preview_x / preview_y:
+                self.scale_factor = preview_x / self.res_x
+            else:
+                self.scale_factor = preview_y / self.res_y
+            self.scale_factor = min(1.0, self.scale_factor)
+        else:
+            self.scale_factor = 1.0
+
+        self.test_task_res_path = None
+
+    @CoreTask.handle_key_error
+    def computation_failed(self, subtask_id):
+        super().computation_failed(subtask_id)
+        self._update_task_preview()
+
+    def restart(self):
+        super().restart()
+        self.collected_file_names = {}
+
+    @CoreTask.handle_key_error
+    def restart_subtask(self, subtask_id):
+        if self.subtasks_given[subtask_id]['status'] == SubtaskStatus.finished:
+            self._remove_from_preview(subtask_id)
+        super().restart_subtask(subtask_id)
+
+    def update_task_state(self, task_state):
+        if not self.finished_computation() and self.preview_task_file_path:
+            task_state.extra_data['result_preview'] = self.preview_task_file_path
+        elif self.preview_file_path:
+            task_state.extra_data['result_preview'] = self.preview_file_path
+
+    #########################
+    # Specific task methods #
+    #########################
+    def query_extra_data_for_reference_task(self, *args, **kwargs):
+        """
+        This method will generate extra data for reference task which will be solved on local computer (by requestor)
+        in order to obtain reference results.
+        The reference results will be used to validate the output given by providers.
+        """
+        pass
+
+    def get_preview_file_path(self):
+        return self.preview_file_path
+
+    @handle_image_error(logger)
+    def _update_preview(self, new_chunk_file_path, num_start):
+        with handle_none(load_as_pil(new_chunk_file_path),
+                         raise_if_none=IOError("load_as_pil failed")) as img, \
+                self._open_preview() as img_current, \
+                ImageChops.add(img_current, img) as img_added:
+            img_added.save(self.preview_file_path, PREVIEW_EXT)
+
+    @CoreTask.handle_key_error
+    def _remove_from_preview(self, subtask_id):
+        subtask = self.subtasks_given[subtask_id]
+        empty_color = (0, 0, 0)
+        with handle_image_error(logger), \
+                self._open_preview() as img:
+            self._mark_task_area(subtask, img, empty_color)
+            img.save(self.preview_file_path, PREVIEW_EXT)
+
+    def _update_task_preview(self):
+        sent_color = (0, 255, 0)
+        failed_color = (255, 0, 0)
+
+        preview_name = "current_task_preview.{}".format(PREVIEW_EXT)
+        preview_task_file_path = "{}".format(os.path.join(self.tmp_dir,
+                                                          preview_name))
+
+        with handle_image_error(logger), \
+                self._open_preview() as img_task:
+
+            subtasks_given = dict(self.subtasks_given)
+            for sub in subtasks_given.values():
+                if sub['status'].is_active():
+                    self._mark_task_area(sub, img_task, sent_color)
+                if sub['status'] in [SubtaskStatus.failure,
+                                     SubtaskStatus.restarted]:
+                    self._mark_task_area(sub, img_task, failed_color)
+
+            img_task.save(preview_task_file_path, PREVIEW_EXT)
+
+        self._update_preview_task_file_path(preview_task_file_path)
+
+    def _update_preview_task_file_path(self, preview_task_file_path):
+        self.preview_task_file_path = preview_task_file_path
+
+    def _mark_task_area(self, subtask, img_task, color):
+        x = int(round(self.res_x * self.scale_factor))
+        y = int(round(self.res_y * self.scale_factor))
+        upper = max(0, int(math.floor(y / self.total_tasks * (subtask['start_task'] - 1))))
+        lower = min(
+            int(math.floor(y / self.total_tasks * (subtask['start_task']))),
+            y,
+        )
+        for i in range(0, x):
+            for j in range(upper, lower):
+                img_task.putpixel((i, j), color)
+
+    def _put_collected_files_together(self, output_file_name, files, arg):
+        task_collector_path = self._get_task_collector_path()
+
+        cmd = ["{}".format(task_collector_path),
+               "{}".format(arg),
+               "{}".format(self.res_x),
+               "{}".format(self.res_y),
+               output_file_name] + [f for f in files]
+        exec_cmd(cmd)
+
+    def _get_next_task(self):
+        if self.last_task != self.total_tasks:
+            self.last_task += 1
+            start_task = self.last_task
+            return start_task
+        else:
+            for sub in self.subtasks_given.values():
+                if sub['status'] in [SubtaskStatus.failure, SubtaskStatus.restarted]:
+                    sub['status'] = SubtaskStatus.resent
+                    start_task = sub['start_task']
+                    self.num_failed_subtasks -= 1
+                    return start_task
+        return None
+
+    def _get_scene_file_rel_path(self):
+        """Returns the path to the scene file relative to the directory where
+        the task script is run.
+        """
+        if self.is_docker_task():
+            # In a Docker container we know the absolute path:
+            # First compute the path relative to the resources root dir:
+            rel_scene_path = os.path.relpath(self.main_scene_file,
+                                             self._get_resources_root_dir())
+            # Then prefix with the resources dir in the container:
+            abs_scene_path = DockerJob.get_absolute_resource_path(
+                rel_scene_path)
+            return abs_scene_path
+        else:
+            return ''
+
+    def short_extra_data_repr(self, extra_data):
+        l = extra_data
+        return "RESOURCES_DIR: {RESOURCES_DIR}, WORK_DIR: {WORK_DIR}, OUTPUT_DIR: {OUTPUT_DIR}," \
+               "scene_file: {scene_file}, resolution: {resolution}, use_compositing: {use_compositing}," \
+               "samples: {samples}, frames: {frames}, output_format: {output_format}," \
+               "start_task: {start_task}, total_tasks: {total_tasks}, crops: {crops}"\
+            .format(**l)
+
+    def _open_preview(self, mode="RGB", ext=PREVIEW_EXT):
+        """ If preview file doesn't exist create a new empty one with given mode and extension.
+        Extension should be compatibile with selected mode. """
+        if self.preview_file_path is None or not os.path.exists(
+                self.preview_file_path):
+            preview_name = "current_preview.{}".format(ext)
+            self.preview_file_path = "{}".format(os.path.join(self.tmp_dir,
+                                                              preview_name))
+
+            with handle_image_error(logger), \
+                    Image.new(mode,
+                              (int(round(self.res_x * self.scale_factor)),
+                               int(round(self.res_y * self.scale_factor)))) \
+                    as img:
+                logger.debug('Saving new preview: %r', self.preview_file_path)
+                img.save(self.preview_file_path, ext)
+
+        logger.debug(
+            'Opening preview: %r, exists?: %s',
+            self.preview_file_path,
+            os.path.exists(self.preview_file_path)
+        )
+        return Image.open(self.preview_file_path)
+
+    def _use_outer_task_collector(self):
+        unsupported_formats = ['EXR', 'EPS']
+        if self.output_format.upper() in unsupported_formats:
+            return True
+        return False
+
+    def __get_path(self, path):
+        if is_windows():
+            return self.__get_path_windows(path)
+        return path
+
+    def __get_path_windows(self, path):
+        return path.replace("\\", "/")
+
+
+class RenderingTaskBuilderError(Exception):
+    pass
+
+
+class RenderingTaskBuilder(CoreTaskBuilder):
+    TASK_CLASS = RenderingTask
+    DEFAULTS = RendererDefaults
+
+    def _calculate_total(self, defaults):
+        if self.task_definition.optimize_total:
+            return defaults.default_subtasks
+
+        total = self.task_definition.subtasks_count
+
+        if defaults.min_subtasks <= total <= defaults.max_subtasks:
+            return total
+        else:
+            logger.warning("Cannot set total subtasks to {}. Changing to {}"
+                           .format(total, defaults.default_subtasks))
+            return defaults.default_subtasks
+
+    @staticmethod
+    def _scene_file(type, resources):
+        extensions = type.output_file_ext
+        candidates = [res for res in resources if any(res.lower().endswith(ext.lower())
+                                            for ext in extensions)]
+        if not candidates:
+            raise RenderingTaskBuilderError("Scene file was not found.")
+
+        candidates.sort(key=len)
+        return candidates[0]
+
+    def get_task_kwargs(self, **kwargs):
+        kwargs = super().get_task_kwargs(**kwargs)
+        kwargs['total_tasks'] = self._calculate_total(self.DEFAULTS())
+        return kwargs
+
+    def build(self):
+        task = super(RenderingTaskBuilder, self).build()
+        return task
+
+    @classmethod
+    def build_dictionary(cls, definition):
+        parent = super(RenderingTaskBuilder, cls)
+
+        dictionary = parent.build_dictionary(definition)
+        dictionary['options']['format'] = definition.output_format
+        dictionary['options']['resolution'] = definition.resolution
+        return dictionary
+
+    @classmethod
+    def build_minimal_definition(cls, task_type, dictionary):
+        parent = super(RenderingTaskBuilder, cls)
+        resources = dictionary['resources']
+
+        definition = parent.build_minimal_definition(task_type, dictionary)
+
+        if 'main_scene_file' in dictionary:
+            main_scene_file = dictionary['main_scene_file']
+        else:
+            main_scene_file = cls._scene_file(task_type, resources)
+
+        definition.main_scene_file = main_scene_file
+        return definition
+
+    @classmethod
+    def build_full_definition(cls, task_type, dictionary):
+        parent = super(RenderingTaskBuilder, cls)
+        options = dictionary['options']
+
+        definition = parent.build_full_definition(task_type, dictionary)
+        definition.output_format = options['format'].upper()
+        definition.resolution = [int(val) for val in options['resolution']]
+        if definition.timeout < MIN_TIMEOUT:
+            logger.warning("Timeout %d too short for this task. "
+                           "Changing to %d" % (definition.timeout,
+                                               MIN_TIMEOUT))
+            definition.timeout = MIN_TIMEOUT
+        if definition.subtask_timeout < SUBTASK_MIN_TIMEOUT:
+            logger.warning("Subtask timeout %d too short for this task. "
+                           "Changing to %d" % (definition.subtask_timeout,
+                                               SUBTASK_MIN_TIMEOUT))
+            definition.subtask_timeout = SUBTASK_MIN_TIMEOUT
+        return definition
+
+    @classmethod
+    def get_output_path(cls, dictionary, definition):
+        parent = super(RenderingTaskBuilder, cls)
+        path = parent.get_output_path(dictionary, definition)
+
+        return '{}.{}'.format(path, dictionary['options']['format'])