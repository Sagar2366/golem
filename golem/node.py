"""Compute Node"""

import click

from apps.appsmanager import AppsManager
from golem.client import Client
from golem.network.transport.tcpnetwork import SocketAddress, AddressValueError
from golem.rpc.mapping.core import CORE_METHOD_MAP
from golem.rpc.session import object_method_map, Session


class Node(object):
    """ Simple Golem Node connecting console user interface with Client
    :type client golem.client.Client:
    """

    def __init__(self, datadir=None, peers=None, transaction_system=False,
<<<<<<< HEAD
                 use_docker_machine_manager=True,  geth_port=None,
=======
                 use_monitor=False, use_docker_machine_manager=True,
>>>>>>> 589f10ef
                 **config_overrides):

        self.client = Client(
            datadir=datadir,
            transaction_system=transaction_system,
            use_docker_machine_manager=use_docker_machine_manager,
            geth_port=geth_port,
            **config_overrides
        )

        self.rpc_router = None
        self.rpc_session = None

        self._peers = peers or []
        self._apps_manager = None

        import logging
        self.logger = logging.getLogger("app")

    def run(self, use_rpc=False):
        from twisted.internet import reactor

        try:
            if use_rpc:
                self._setup_rpc()
                self._start_rpc_router()
            else:
                self._run()

            reactor.run()
        except Exception as exc:
            self.logger.error("Application error: {}".format(exc))
        finally:
            self.client.quit()

    def _run(self, *_):
        if self.client.use_docker_machine_manager:
            self._setup_docker()
        self._setup_apps()

        for peer in self._peers:
            self.client.connect(peer)

        self.client.sync()

        try:
            self.client.start()
        except SystemExit:
            from twisted.internet import reactor
            reactor.callFromThread(reactor.stop)

    def _setup_rpc(self):
        from golem.rpc.router import CrossbarRouter

        config = self.client.config_desc
        methods = object_method_map(self.client, CORE_METHOD_MAP)

        self.rpc_router = CrossbarRouter(host=config.rpc_address,
                                         port=int(config.rpc_port),
                                         datadir=self.client.datadir)
        self.rpc_session = Session(self.rpc_router.address,
                                   methods=methods)

        self.client.configure_rpc(self.rpc_session)

    def _setup_docker(self):
        from golem.docker.manager import DockerManager

        docker_manager = DockerManager.install(self.client.config_desc)
        docker_manager.check_environment()

    def _setup_apps(self):
        self._apps_manager = AppsManager()
        self._apps_manager.load_apps()

        for env in self._apps_manager.get_env_list():
            env.accept_tasks = True
            self.client.environments_manager.add_environment(env)

    def _start_rpc_router(self):
        from twisted.internet import reactor

        reactor.addSystemEventTrigger("before", "shutdown",
                                      self.client.quit)
        reactor.addSystemEventTrigger("before", "shutdown",
                                      self.rpc_router.stop)

        self.rpc_router.start(reactor, self._rpc_router_ready, self._rpc_error)

    def _rpc_router_ready(self, *_):
        self.rpc_session.connect().addCallbacks(self._run, self._rpc_error)

    def _rpc_error(self, err):
        self.logger.error("RPC error: {}".format(err))


class OptNode(Node):

    @staticmethod
    def parse_node_addr(ctx, param, value):
        del ctx, param
        if value:
            try:
                SocketAddress(value, 1)
                return value
            except AddressValueError as e:
                raise click.BadParameter(
                    "Invalid network address specified: {}".format(e.message))
        return ''

    @staticmethod
    def parse_rpc_address(ctx, param, value):
        del ctx, param
        if value:
            try:
                return SocketAddress.parse(value)
            except AddressValueError as e:
                raise click.BadParameter(
                    "Invalid RPC address specified: {}".format(e.message))

    @staticmethod
    def parse_peer(ctx, param, value):
        del ctx, param
        addresses = []
        for arg in value:
            try:
                addresses.append(SocketAddress.parse(arg))
            except AddressValueError as e:
                raise click.BadParameter(
                    "Invalid peer address specified: {}".format(e.message))
        return addresses<|MERGE_RESOLUTION|>--- conflicted
+++ resolved
@@ -15,17 +15,14 @@
     """
 
     def __init__(self, datadir=None, peers=None, transaction_system=False,
-<<<<<<< HEAD
-                 use_docker_machine_manager=True,  geth_port=None,
-=======
                  use_monitor=False, use_docker_machine_manager=True,
->>>>>>> 589f10ef
-                 **config_overrides):
+                 geth_port=None, **config_overrides):
 
         self.client = Client(
             datadir=datadir,
             transaction_system=transaction_system,
             use_docker_machine_manager=use_docker_machine_manager,
+            use_monitor=use_monitor,
             geth_port=geth_port,
             **config_overrides
         )
