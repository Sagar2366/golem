from enum import IntEnum
import functools
import logging
import time
from typing import List, Optional, Callable, Any

from pathlib import Path
from twisted.internet import threads
from twisted.internet.defer import gatherResults, Deferred
from twisted.python.failure import Failure

from apps.appsmanager import AppsManager
from golem.appconfig import AppConfig
from golem.client import Client
from golem.clientconfigdescriptor import ClientConfigDescriptor
from golem.config.active import IS_MAINNET, EthereumConfig
from golem.core.deferred import chain_function
from golem.core.keysauth import KeysAuth, WrongPassword
from golem.core.async import async_run, AsyncRequest
from golem.core.variables import PRIVATE_KEY
from golem.database import Database
from golem.docker.manager import DockerManager
from golem.ethereum.transactionsystem import TransactionSystem
from golem.model import DB_MODELS, db, DB_FIELDS
from golem.network.transport.tcpnetwork_helpers import SocketAddress
from golem.report import StatusPublisher, Component, Stage
from golem.rpc.cert import CrossbarAuthManager
from golem.rpc.mapping.rpcmethodnames import CORE_METHOD_MAP, NODE_METHOD_MAP
from golem.rpc.router import CrossbarRouter
from golem.rpc.session import object_method_map, Session, Publisher
from golem.terms import TermsOfUse

logger = logging.getLogger(__name__)


class ShutdownResponse(IntEnum):
    quit = 0
    off = 1
    on = 2


# pylint: disable=too-many-instance-attributes
class Node(object):  # pylint: disable=too-few-public-methods
    """ Simple Golem Node connecting console user interface with Client
    :type client golem.client.Client:
    """

    def __init__(self,  # noqa pylint: disable=too-many-arguments
                 datadir: str,
                 app_config: AppConfig,
                 config_desc: ClientConfigDescriptor,
                 # SEE golem.core.variables.CONCENT_CHOICES
                 concent_variant: dict,
                 peers: Optional[List[SocketAddress]] = None,
                 use_monitor: bool = None,
                 use_talkback: bool = None,
                 use_docker_manager: bool = True,
                 geth_address: Optional[str] = None,
                 password: Optional[str] = None
<<<<<<< HEAD
                 ) -> None:
=======
                ) -> None:
>>>>>>> bf168de6

        # DO NOT MAKE THIS IMPORT GLOBAL
        # otherwise, reactor will install global signal handlers on import
        # and will prevent the IOCP / kqueue reactors from being installed.
        from twisted.internet import reactor

        self._reactor = reactor
        self._app_config = app_config
        self._config_desc = config_desc
        self._datadir = datadir
        self._use_docker_manager = use_docker_manager

        self._use_monitor = config_desc.enable_monitor \
            if use_monitor is None else use_monitor
        self._use_talkback = config_desc.enable_talkback \
            if use_talkback is None else use_talkback

        self._keys_auth: Optional[KeysAuth] = None
        self._ets = TransactionSystem(
            Path(datadir) / 'transaction_system',
            EthereumConfig,
        )
        self._ets.backwards_compatibility_tx_storage(Path(datadir))

        self.rpc_router: Optional[CrossbarRouter] = None
        self.rpc_session: Optional[Session] = None
        self._rpc_publisher: Optional[Publisher] = None

        self._peers: List[SocketAddress] = peers or []

        # Initialize database
        self._db = Database(
            db, fields=DB_FIELDS, models=DB_MODELS, db_dir=datadir)

        self.client: Optional[Client] = None

        self.apps_manager = AppsManager()

        self.crossbar_auth_manager = CrossbarAuthManager(
            self._datadir,
            generate_secrets=True
        )

        self._client_factory = lambda keys_auth: Client(
            datadir=datadir,
            app_config=app_config,
            config_desc=config_desc,
            keys_auth=keys_auth,
            database=self._db,
            transaction_system=self._ets,
            use_docker_manager=use_docker_manager,
            use_monitor=self._use_monitor,
            concent_variant=concent_variant,
            geth_address=geth_address,
            apps_manager=self.apps_manager,
            task_finished_cb=self._try_shutdown,
            crossbar_auth_manager=self.crossbar_auth_manager,
        )

        if password is not None:
            if not self.set_password(password):
                raise Exception("Password incorrect")

    def start(self) -> None:

        try:
            rpc = self._start_rpc()

            def on_rpc_ready() -> Deferred:
                terms = self._check_terms()
                keys = self._start_keys_auth()
                docker = self._start_docker()
                return gatherResults([terms, keys, docker], consumeErrors=True)

            chain_function(rpc, on_rpc_ready).addCallbacks(
                self._setup_client,
                self._error('keys or docker'),
            ).addErrback(self._error('setup client'))
            self._reactor.run()
        except Exception as exc:  # pylint: disable=broad-except
            logger.exception("Application error: %r", exc)

    def quit(self) -> None:

        def _quit():
            reactor = self._reactor
            if reactor.running:
                reactor.callFromThread(reactor.stop)

        # Call in a separate thread and return early
        from threading import Thread
        Thread(target=_quit).start()

    def set_password(self, password: str) -> bool:
        logger.info("Got password")

        try:
            self._keys_auth = KeysAuth(
                datadir=self._datadir,
                private_key_name=PRIVATE_KEY,
                password=password,
                difficulty=self._config_desc.key_difficulty,
            )
            # When Golem is ready to use different Ethereum account for
            # payments and identity this should be called only when
            # idendity was not just created above for the first time.
            self._ets.backwards_compatibility_privkey(
                self._keys_auth._private_key,
                password,
            )
            self._ets.set_password(password)
        except WrongPassword:
            logger.info("Password incorrect")
            return False
        return True

    def key_exists(self) -> bool:
        return KeysAuth.key_exists(self._datadir, PRIVATE_KEY)

    def is_account_unlocked(self) -> bool:
        return self._keys_auth is not None

    def is_mainnet(self) -> bool:
        return IS_MAINNET

    def _start_rpc(self) -> Deferred:
        self.rpc_router = rpc = CrossbarRouter(
            host=self._config_desc.rpc_address,
            port=self._config_desc.rpc_port,
            datadir=self._datadir,
        )
        self._reactor.addSystemEventTrigger("before", "shutdown", rpc.stop)

        deferred = rpc.start(self._reactor)
        return chain_function(deferred, self._start_session)

    def _start_session(self) -> Optional[Deferred]:
        if not self.rpc_router:
            self._stop_on_error("rpc", "RPC router is not available")
            return None

<<<<<<< HEAD
        crsb_user = self.rpc_router.auth_manager.Users.golemapp
=======
        crsb_user = self.rpc_router.cert_manager.Crossbar_users.golemapp
>>>>>>> bf168de6
        self.rpc_session = Session(
            self.rpc_router.address,
            cert_manager=self.rpc_router.cert_manager,
            use_ipv6=self._config_desc.use_ipv6,
            crsb_user=crsb_user,
<<<<<<< HEAD
            crsb_user_secret=self.rpc_router.auth_manager.get_secret(crsb_user)
=======
            crsb_user_secret=self.rpc_router.cert_manager.get_secret(crsb_user)
>>>>>>> bf168de6
        )
        deferred = self.rpc_session.connect()

        def on_connect(*_):
            methods = object_method_map(self, NODE_METHOD_MAP)
            self.rpc_session.add_methods(methods)

            self._rpc_publisher = Publisher(self.rpc_session)
            StatusPublisher.set_publisher(self._rpc_publisher)

        return deferred.addCallbacks(on_connect, self._error('rpc session'))

    @staticmethod
    def are_terms_accepted():
        return TermsOfUse.are_terms_accepted()

    def accept_terms(self,
                     enable_monitor: Optional[bool] = None,
                     enable_talkback: Optional[bool] = None) -> None:

        if enable_talkback is not None:
            self._config_desc.enable_talkback = enable_talkback
            self._use_talkback = enable_talkback

        if enable_monitor is not None:
            self._config_desc.enable_monitor = enable_monitor
            self._use_monitor = enable_monitor

        self._app_config.change_config(self._config_desc)
        return TermsOfUse.accept_terms()

    @staticmethod
    def show_terms():
        return TermsOfUse.show_terms()

    def graceful_shutdown(self) -> ShutdownResponse:
        if self.client is None:
            logger.warning('Shutdown called when client=None, try again later')
            return ShutdownResponse.off

        # is in shutdown? turn off as toggle
        if self._config_desc.in_shutdown:
            self.client.update_setting('in_shutdown', False)
            logger.info('Turning off shutdown mode')
            return ShutdownResponse.off

        # is not providing nor requesting, normal shutdown
        if not self._is_task_in_progress():
            logger.info('Node not working, executing normal shutdown')
            self.quit()
            return ShutdownResponse.quit

        # configure in_shutdown
        logger.info('Enabling shutdown mode, no more tasks can be started')
        self.client.update_setting('in_shutdown', True)

        # subscribe to events

        return ShutdownResponse.on

    def _try_shutdown(self) -> None:
        # is not in shutdown?
        if not self._config_desc.in_shutdown:
            logger.debug('Checking shutdown, no shutdown configure')
            return

        if self._is_task_in_progress():
            logger.info('Shutdown checked, a task is still in progress')
            return

        logger.info('Node done with all tasks, shutting down')
        self.quit()

    def _is_task_in_progress(self) -> bool:
        if self.client is None:
            logger.debug('_is_task_in_progress? False: client=None')
            return False

        task_server = self.client.task_server
        if task_server is None or task_server.task_manager is None:
            logger.debug('_is_task_in_progress? False: task_manager=None')
            return False

        task_requestor_progress = task_server.task_manager.get_progresses()
        if task_requestor_progress:
            logger.debug('_is_task_in_progress? requestor=%r', True)
            return True

        if task_server.task_computer is None:
            logger.debug('_is_task_in_progress? False: task_computer=None')
            return False

        task_provider_progress = task_server.task_computer.assigned_subtasks
        logger.debug('_is_task_in_progress? provider=%r, requestor=False',
                     task_provider_progress)
        return task_provider_progress != {}

    def _check_terms(self) -> Optional[Deferred]:
        if not self.rpc_session:
            self._error("RPC session is not available")
            return None

        def wait_for_terms():
            while not self.are_terms_accepted() and self._reactor.running:
                logger.info(
                    'Terms of use must be accepted before using Golem. '
                    'Run `golemcli terms show` to display the terms '
                    'and `golemcli terms accept` to accept them.')
                time.sleep(5)

        return threads.deferToThread(wait_for_terms)

    def _start_keys_auth(self) -> Optional[Deferred]:
        if not self.rpc_session:
            self._error("RPC session is not available")
            return None

        def create_keysauth():
            # If keys_auth already exists it means we used command line flag
            # and don't need to inform client about required password
            if self.is_account_unlocked():
                return

            tip_msg = 'Run `golemcli account unlock` and enter your password.'

            if self.key_exists():
                event = 'get_password'
                tip_msg = 'Waiting for password to unlock the account. ' \
                          f'{tip_msg}'
            else:
                event = 'new_password'
                tip_msg = 'New account, waiting for password to be set. ' \
                          f'{tip_msg}'

            while not self.is_account_unlocked() and self._reactor.running:
                logger.info(tip_msg)
                StatusPublisher.publish(Component.client, event, Stage.pre)
                time.sleep(5)

            StatusPublisher.publish(Component.client, event, Stage.post)

        return threads.deferToThread(create_keysauth)

    def _start_docker(self) -> Optional[Deferred]:
        if not self._use_docker_manager:
            return None

        def start_docker():
            DockerManager.install(self._config_desc).check_environment()  # noqa pylint: disable=no-member

        return threads.deferToThread(start_docker)

    def _setup_client(self, *_) -> None:
        if not self.rpc_session:
            self._stop_on_error("rpc", "RPC session is not available")
            return

        if not self._keys_auth:
            self._error("KeysAuth is not available")
            return

        from golem.tools.talkback import enable_sentry_logger
        enable_sentry_logger(self._use_talkback)

        self.client = self._client_factory(self._keys_auth)
        self._reactor.addSystemEventTrigger("before", "shutdown",
                                            self.client.quit)

        methods = object_method_map(self.client, CORE_METHOD_MAP)
        self.rpc_session.add_methods(methods)

        self.client.set_rpc_publisher(self._rpc_publisher)

        async_run(AsyncRequest(self._run),
                  error=self._error('Cannot start the client'))

    def _run(self, *_) -> None:
        if not self.client:
            self._stop_on_error("client", "Client is not available")
            return

        self._setup_apps()
        self.client.sync()

        try:
            self.client.start()
            for peer in self._peers:
                self.client.connect(peer)
        except SystemExit:
            self._reactor.callFromThread(self._reactor.stop)

    def _setup_apps(self) -> None:
        if not self.client:
            self._stop_on_error("client", "Client is not available")
            return

        self.apps_manager.load_all_apps()

        for env in self.apps_manager.get_env_list():
            env.accept_tasks = True
            self.client.environments_manager.add_environment(env)

    def _error(self, msg: str) -> Callable:
        return functools.partial(self._stop_on_error, msg)

    def _stop_on_error(self, msg: str, err: Any) -> None:
        if self._reactor.running:
            exc_info = (err.type, err.value, err.getTracebackObject()) \
                if isinstance(err, Failure) else None
            logger.error(
                "Stopping because of %r error: %r", msg, err, exc_info=exc_info)
            self._reactor.callFromThread(self._reactor.stop)<|MERGE_RESOLUTION|>--- conflicted
+++ resolved
@@ -57,11 +57,7 @@
                  use_docker_manager: bool = True,
                  geth_address: Optional[str] = None,
                  password: Optional[str] = None
-<<<<<<< HEAD
-                 ) -> None:
-=======
                 ) -> None:
->>>>>>> bf168de6
 
         # DO NOT MAKE THIS IMPORT GLOBAL
         # otherwise, reactor will install global signal handlers on import
@@ -203,21 +199,13 @@
             self._stop_on_error("rpc", "RPC router is not available")
             return None
 
-<<<<<<< HEAD
         crsb_user = self.rpc_router.auth_manager.Users.golemapp
-=======
-        crsb_user = self.rpc_router.cert_manager.Crossbar_users.golemapp
->>>>>>> bf168de6
         self.rpc_session = Session(
             self.rpc_router.address,
             cert_manager=self.rpc_router.cert_manager,
             use_ipv6=self._config_desc.use_ipv6,
             crsb_user=crsb_user,
-<<<<<<< HEAD
             crsb_user_secret=self.rpc_router.auth_manager.get_secret(crsb_user)
-=======
-            crsb_user_secret=self.rpc_router.cert_manager.get_secret(crsb_user)
->>>>>>> bf168de6
         )
         deferred = self.rpc_session.connect()
 
