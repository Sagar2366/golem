import logging
from pathlib import Path
from typing import ClassVar, Optional, TYPE_CHECKING, Dict

import requests
from golem.docker.job import DockerJob
from golem.task.taskbase import ResultType
from golem.task.taskthread import TaskThread, JobException, TimeoutException
from golem.vm.memorychecker import MemoryChecker

if TYPE_CHECKING:
    from .manager import DockerManager  # noqa pylint:disable=unused-import


logger = logging.getLogger(__name__)


EXIT_CODE_MESSAGE = "Subtask computation failed with exit code {}"
EXIT_CODE_PROBABLE_CAUSES = {
    137: "probably killed by out-of-memory killer"
}


class ImageException(RuntimeError):
    pass


class DockerTaskThread(TaskThread):

    # These files will be placed in the output dir (self.tmp_path)
    # and will contain dumps of the task script's stdout and stderr.
    STDOUT_FILE = "stdout.log"
    STDERR_FILE = "stderr.log"

    docker_manager: ClassVar[Optional['DockerManager']] = None

<<<<<<< HEAD

    def __init__(self,
                 task_computer: 'TaskComputer',
                 subtask_id: str,
                 docker_images: 'List[DockerImage]',
                 orig_script_dir: str,
                 src_code: str,
                 extra_data: Dict,
                 short_desc: str,
                 res_path: str,
                 tmp_path: str,
                 timeout: float,
                 check_mem=False):
=======
    def __init__(self, subtask_id,  # pylint: disable=too-many-arguments
                 docker_images, orig_script_dir, src_code, extra_data,
                 short_desc, res_path, tmp_path, timeout, check_mem=False):
>>>>>>> 38ce700e

        if not docker_images:
            raise AttributeError("docker images is None")
        super(DockerTaskThread, self).__init__(
            subtask_id, orig_script_dir, src_code, extra_data,
            short_desc, res_path, tmp_path, timeout)

        # Find available image
        self.image = None
        logger.debug("Checking docker images %s", docker_images)
        for img in docker_images:
            if img.is_available():
                self.image = img
                break

        self.job = None
        self.check_mem = check_mem

        self.work_dir_path: Path = Path(self.tmp_path) / "work"
        self.output_dir_path: Path = Path(self.tmp_path) / "output"

    def run(self) -> None:
        try:
            if not self.image:
                raise JobException("None of the Docker images are available")

            if self.use_timeout and self.task_timeout < 0:
                raise TimeoutException()

            estm_mem = self._run_docker_job()

        except (requests.exceptions.ReadTimeout, TimeoutException) as exc:
            if not self.use_timeout:
                self._fail(exc)
                return

            failure = TimeoutException("Task timed out after {:.1f}s"
                                       .format(self.time_to_compute))
            failure.with_traceback(exc.__traceback__)
            self._fail(failure)

        except Exception as exc:  # pylint: disable=broad-except
            self._fail(exc)

        else:
            self._task_computed(estm_mem)

        finally:
            self.job = None

    def _run_docker_job(self) -> Optional[int]:
        self.work_dir_path.mkdir(exist_ok=True)
        self.output_dir_path.mkdir(exist_ok=True)

        host_config = self.docker_manager.container_host_config \
            if self.docker_manager else None

        with DockerJob(self.image, self.src_code, self.extra_data,
                       self.res_path, str(self.work_dir_path),
                       str(self.output_dir_path), host_config=host_config) \
                as job, \
                MemoryChecker(self.check_mem) as mc:
            self.job = job
            self.job.start()
            exit_code = self.job.wait()

            self.job.dump_logs(str(self.output_dir_path / self.STDOUT_FILE),
                               str(self.output_dir_path / self.STDERR_FILE))

            estm_mem = mc.estm_mem

            if exit_code != 0:
                logger.warning(
                    'Task stderr:\n%s',
                    (self.output_dir_path / self.STDERR_FILE).read_text())
                raise JobException(self._exit_code_message(exit_code))

        return estm_mem

    def _task_computed(self, estm_mem: Optional[int]) -> None:
        out_files = [
            str(path) for path in self.output_dir_path.glob("**/*")
            if path.is_file()
        ]
        self.result = {
            "data": out_files,
            "result_type": ResultType.FILES,
        }
        if estm_mem is not None:
            self.result = (self.result, estm_mem)
        self._deferred.callback(self)

    def get_progress(self):
        # TODO: make the container update some status file? Issue #56
        return 0.0

    def end_comp(self):
        try:
            self.job.kill()
        except AttributeError:
            pass
        except requests.exceptions.BaseHTTPError:
            if self.docker_manager:
                self.docker_manager.recover_vm_connectivity(self.job.kill)

    @staticmethod
    def _exit_code_message(exit_code):
        msg = EXIT_CODE_MESSAGE.format(exit_code)
        cause = EXIT_CODE_PROBABLE_CAUSES.get(exit_code)
        if not cause:
            return msg
        return "{} ({})".format(msg, cause)<|MERGE_RESOLUTION|>--- conflicted
+++ resolved
@@ -34,10 +34,7 @@
 
     docker_manager: ClassVar[Optional['DockerManager']] = None
 
-<<<<<<< HEAD
-
     def __init__(self,
-                 task_computer: 'TaskComputer',
                  subtask_id: str,
                  docker_images: 'List[DockerImage]',
                  orig_script_dir: str,
@@ -48,11 +45,6 @@
                  tmp_path: str,
                  timeout: float,
                  check_mem=False):
-=======
-    def __init__(self, subtask_id,  # pylint: disable=too-many-arguments
-                 docker_images, orig_script_dir, src_code, extra_data,
-                 short_desc, res_path, tmp_path, timeout, check_mem=False):
->>>>>>> 38ce700e
 
         if not docker_images:
             raise AttributeError("docker images is None")
