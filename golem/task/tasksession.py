import logging
import functools
import os
import struct
import time

from golem.core.common import HandleAttributeError
from golem.core.simpleserializer import CBORSerializer
from golem.docker.environment import DockerEnvironment
from golem.network.transport import message
from golem.network.transport.session import MiddlemanSafeSession
from golem.network.transport import tcpnetwork
from golem.resource.client import AsyncRequest, async_run
from golem.resource.resource import decompress_dir
from golem.task.taskbase import ComputeTaskDef, result_types, resource_types
from golem.transactions.ethereum.ethereumpaymentskeeper import EthAccountInfo

logger = logging.getLogger(__name__)


TASK_PROTOCOL_ID = 14


def drop_after_attr_error(*args, **kwargs):
    logger.warning("Attribute error occur")
    args[0].dropped()


def call_task_computer_and_drop_after_attr_error(*args, **kwargs):
    logger.warning("Attribute error occur")
    args[0].task_computer.session_closed()
    args[0].dropped()


def dropped_after():
    def inner(f):
        @functools.wraps(f)
        def curry(self, *args, **kwargs):
            result = f(self, *args, **kwargs)
            self.dropped()
            return result
        return curry
    return inner


class TaskSession(MiddlemanSafeSession):
    """ Session for Golem task network """

    ConnectionStateType = tcpnetwork.MidAndFilesProtocol
    handle_attr_error = HandleAttributeError(drop_after_attr_error)
    handle_attr_error_with_task_computer = HandleAttributeError(
        call_task_computer_and_drop_after_attr_error
    )

    def __init__(self, conn):
        """
        Create new Session
        :param Protocol conn: connection protocol implementation that this
                              session should enhance
        :return:
        """
        MiddlemanSafeSession.__init__(self, conn)
        self.task_server = self.conn.server
        self.task_manager = self.task_server.task_manager
        self.task_computer = self.task_server.task_computer
        self.task_id = None  # current task id
        self.subtask_id = None  # current subtask id
        self.conn_id = None  # connection id
        # key of a peer that communicates with us through middleman session
        self.asking_node_key_id = None
        # messages waiting to be send (because connection hasn't been
        # verified yet)
        self.msgs_to_send = []
        # information about user that should be rewarded (or punished)
        # for the result
        self.result_owner = None
        self.err_msg = None  # Keep track of errors
        self.__set_msg_interpretations()

    ########################
    # BasicSession methods #
    ########################

    def interpret(self, msg):
        """React to specific message. Disconnect, if message type is unknown
           for that session. In middleman mode doesn't react to message, just
           sends it to other open session.
        :param Message msg: Message to interpret and react to.
        :return None:
        """
        self.task_server.set_last_message(
            "<-",
            time.localtime(),
            msg,
            self.address,
            self.port
        )
        MiddlemanSafeSession.interpret(self, msg)

    def dropped(self):
        """ Close connection """
        MiddlemanSafeSession.dropped(self)
        if self.task_server:
            self.task_server.remove_task_session(self)

    #######################
    # SafeSession methods #
    #######################

    def encrypt(self, data):
        """ Encrypt given data using key_id from this connection
        :param str data: data to be encrypted
        :return str: encrypted data or unchanged message
                     (if server doesn't exist)
        """
        if self.task_server:
            return self.task_server.encrypt(data, self.key_id)
        logger.warning("Can't encrypt message - no task server")
        return data

    def decrypt(self, data):
        """Decrypt given data using private key. If during decryption
           AssertionError occurred this may mean that data is not encrypted
           simple serialized message. In that case unaltered data are returned.
        :param str data: data to be decrypted
        :return str|None: decrypted data
        """
        if self.task_server is None:
            logger.warning("Can't decrypt data - no task server")
            return data
        try:
            data = self.task_server.decrypt(data)
        except AssertionError:
            logger.info(
                "Failed to decrypt message from %r:%r, "
                "maybe it's not encrypted?",
                self.address,
                self.port
            )
        except Exception as err:
            logger.warning("Fail to decrypt message {}".format(err))
            self.dropped()
            return None

        return data

    def sign(self, msg):
        """ Sign given message
        :param Message msg: message to be signed
        :return Message: signed message
        """
        if self.task_server is None:
            logger.error("Task Server is None, can't sign a message.")
            return None

        msg.sig = self.task_server.sign(msg.get_short_hash())
        return msg

    def verify(self, msg):
        """Verify signature on given message. Check if message was signed
           with key_id from this connection.
        :param Message msg: message to be verified
        :return boolean: True if message was signed with key_id from this
                         connection
        """
        return self.task_server.verify_sig(
            msg.sig,
            msg.get_short_hash(),
            self.key_id
        )

    #######################
    # FileSession methods #
    #######################

    def data_sent(self, extra_data):
        """ All data that should be send in a stream mode has been send.
        :param dict extra_data: additional information that may be needed
        """
        if extra_data and "subtask_id" in extra_data:
            self.task_server.task_result_sent(extra_data["subtask_id"])
        MiddlemanSafeSession.data_sent(self, extra_data)
        self.dropped()

    def full_data_received(self, extra_data):
        """Received all data in a stream mode (it may be task result or
           resources for the task).
        :param dict extra_data: additional information that may be needed
        """
        data_type = extra_data.get('data_type')
        if data_type is None:
            logger.error("Wrong full data received type")
            self.dropped()
            return
        if data_type == "resource":
            self.resource_received(extra_data)
        elif data_type == "result":
            self.result_received(extra_data)
        else:
            logger.error("Unknown data type {}".format(data_type))
            self.conn.producer = None
            self.dropped()

    def resource_received(self, extra_data):
        """ Inform server about received resource
        :param dict extra_data: dictionary with information about received
                                resource
        """
        file_sizes = extra_data.get('file_sizes')
        if file_sizes is None:
            logger.error("No file sizes given")
            self.dropped()
        file_size = file_sizes[0]
        tmp_file = extra_data.get('file_received')[0]
        if file_size > 0:
            decompress_dir(extra_data.get('output_dir'), tmp_file)
        task_id = extra_data.get('task_id')
        if task_id:
            self.task_computer.resource_given(task_id)
        else:
            logger.error("No task_id in extra_data for received File")
        self.conn.producer = None
        self.dropped()

    @dropped_after()
    def result_received(self, extra_data, decrypt=True):
        """ Inform server about received result
        :param dict extra_data: dictionary with information about
                                received result
        :param bool decrypt: tells whether result decryption should
                             be performed
        """
        result = extra_data.get('result')
        result_type = extra_data.get("result_type")
        subtask_id = extra_data.get("subtask_id")

        if not subtask_id:
            logger.error("No task_id value in extra_data for received data ")
            return

        if result_type is None:
            logger.error("No information about result_type for received data ")
            self._reject_subtask_result(subtask_id)
            return

        if result_type == result_types['data']:
            try:
                if decrypt:
                    result = self.decrypt(result)
                result = CBORSerializer.loads(result)
            except Exception as err:
                logger.error("Can't load result data {}".format(err))
                self._reject_subtask_result(subtask_id)
                return

        self.task_manager.computed_task_received(
            subtask_id,
            result,
            result_type
        )
        if not self.task_manager.verify_subtask(subtask_id):
            self._reject_subtask_result(subtask_id)
            return

        self.task_server.accept_result(subtask_id, self.result_owner)
        self.send(message.MessageSubtaskResultAccepted(subtask_id=subtask_id))

    def _reject_subtask_result(self, subtask_id):
        self.task_server.reject_result(subtask_id, self.result_owner)
        self.send_result_rejected(subtask_id)

    def request_task(
            self,
            node_name,
            task_id,
            performance_index,
            price,
            max_resource_size,
            max_memory_size,
            num_cores
            ):
        """ Inform that node wants to compute given task
        :param str node_name: name of that node
        :param uuid task_id: if of a task that node wants to compute
        :param float performance_index: benchmark result for this task type
        :param float price: price for an hour
        :param int max_resource_size: how much disk space can this node offer
        :param int max_memory_size: how much ram can this node offer
        :param int num_cores: how many cpu cores this node can offer
        :return:
        """
        self.send(
            message.MessageWantToComputeTask(
                node_name=node_name,
                task_id=task_id,
                perf_index=performance_index,
                price=price,
                max_resource_size=max_resource_size,
                max_memory_size=max_memory_size,
                num_cores=num_cores
            )
        )

    def request_resource(self, task_id, resource_header):
        """Ask for a resources for a given task. Task owner should compare
           given resource header with resources for that task and send only
           lacking / changed resources
        :param uuid task_id:
        :param ResourceHeader resource_header: description of resources
                                               that current node has
        :return:
        """
        self.send(
            message.MessageGetResource(
                task_id=task_id,
                resource_header=resource_header
            )
        )

    # TODO address, port and eth_account should be in node_info
    # (or shouldn't be here at all)
    def send_report_computed_task(
            self,
            task_result,
            address,
            port,
            eth_account,
            node_info
            ):
        """ Send task results after finished computations
        :param WaitingTaskResult task_result: finished computations result
                                              with additional information
        :param str address: task result owner address
        :param int port: task result owner port
        :param str eth_account: ethereum address (bytes20) of task result owner
        :param Node node_info: information about this node
        :return:
        """
        if task_result.result_type == result_types['data']:
            extra_data = []
        elif task_result.result_type == result_types['files']:
            extra_data = [os.path.basename(x) for x in task_result.result]
        else:
            logger.error(
                "Unknown result type %r",
                task_result.result_type
            )
            return
        node_name = self.task_server.get_node_name()

        self.send(message.MessageReportComputedTask(
            subtask_id=task_result.subtask_id,
            result_type=task_result.result_type,
            computation_time=task_result.computing_time,
            node_name=node_name,
            address=address,
            port=port,
            key_id=self.task_server.get_key_id(),
            node_info=node_info,
            eth_account=eth_account,
            extra_data=extra_data))

    def send_task_failure(self, subtask_id, err_msg):
        """ Inform task owner that an error occurred during task computation
        :param str subtask_id:
        :param err_msg: error message that occurred during computation
        """
        self.send(
            message.MessageTaskFailure(
                subtask_id=subtask_id,
                err=err_msg
            )
        )

    def send_result_rejected(self, subtask_id):
        """ Inform that result don't pass verification
        :param str subtask_id: subtask that has wrong result
        """
        self.send(message.MessageSubtaskResultRejected(subtask_id=subtask_id))

    def send_hello(self):
        """ Send first hello message, that should begin the communication """
        self.send(
            message.MessageHello(
                client_key_id=self.task_server.get_key_id(),
                rand_val=self.rand_val,
                proto_id=TASK_PROTOCOL_ID
            ),
            send_unverified=True
        )

    def send_start_session_response(self, conn_id):
        """Inform that this session was started as an answer for a request
           to start task session
        :param uuid conn_id: connection id for reference
        """
        self.send(message.MessageStartSessionResponse(conn_id=conn_id))

    # TODO Maybe dest_node is not necessary?
    def send_middleman(self, asking_node, dest_node, ask_conn_id):
        """ Ask node to become middleman in the communication with other node
        :param Node asking_node: other node information. Middleman should
                                 connect with that node.
        :param Node dest_node: information about this node
        :param ask_conn_id: connection id that asking node gave for reference
        """
        self.asking_node_key_id = asking_node.key
        self.send(
            message.MessageMiddleman(
                asking_node=asking_node,
                dest_node=dest_node,
                ask_conn_id=ask_conn_id
            )
        )

    def send_join_middleman_conn(self, key_id, conn_id, dest_node_key_id):
        """Ask node communicate with other through middleman connection
           (this node is the middleman and connection with other node
           is already opened
        :param key_id:  this node public key
        :param conn_id: connection id for reference
        :param dest_node_key_id: public key of the other node of
                                 the middleman connection
        """
        self.send(
            message.MessageJoinMiddlemanConn(
                key_id=key_id,
                conn_id=conn_id,
                dest_node_key_id=dest_node_key_id
            )
        )

    def send_nat_punch(self, asking_node, dest_node, ask_conn_id):
        """Ask node to inform other node about nat hole that this node will
           prepare with this connection
        :param Node asking_node: node that should be informed about potential
                                 hole based on this connection
        :param Node dest_node: node that will try to end this connection
                               and open hole in it's NAT
        :param uuid ask_conn_id: connection id that asking node gave
                                 for reference
        :return:
        """
        self.asking_node_key_id = asking_node.key
        self.send(
            message.MessageNatPunch(
                asking_node=asking_node,
                dest_node=dest_node,
                ask_conn_id=ask_conn_id
            )
        )

    #########################
    # Reactions to messages #
    #########################

    def _react_to_want_to_compute_task(self, msg):
<<<<<<< HEAD
        trust = self.task_server.get_computing_trust(self.key_id)
        logger.debug("Computing trust level: {}".format(trust))
        if trust >= self.task_server.config_desc.computing_trust:
            ctd, wrong_task, wait = self.task_manager.get_next_subtask(
                self.key_id,
                msg.node_name,
                msg.task_id,
                msg.perf_index,
                msg.price,
                msg.max_resource_size,
                msg.max_memory_size,
                msg.num_cores,
                self.address
            )
=======
        if self.task_server.should_accept_provider(self.key_id):
            ctd, wrong_task, wait = self.task_manager.get_next_subtask(self.key_id, msg.node_name, msg.task_id,
                                                                       msg.perf_index, msg.price, msg.max_resource_size,
                                                                       msg.max_memory_size, msg.num_cores, self.address)
>>>>>>> dfb6f203
        else:
            ctd, wrong_task, wait = None, False, False

        if wrong_task:
            self.send(
                message.MessageCannotAssignTask(
                    task_id=msg.task_id,
                    reason="Not my task  {}".format(msg.task_id)
                )
            )
            self.dropped()
        elif ctd:
            self.send(message.MessageTaskToCompute(compute_task_def=ctd))
        elif wait:
            self.send(message.MessageWaitingForResults())
        else:
            self.send(
                message.MessageCannotAssignTask(
                    task_id=msg.task_id,
                    reason="No more subtasks in {}".format(msg.task_id)
                )
            )
            self.dropped()

    @handle_attr_error_with_task_computer
    def _react_to_task_to_compute(self, msg):
        if self._check_ctd_params(msg.compute_task_def)\
                and self._set_env_params(msg.compute_task_def)\
                and self.task_manager.comp_task_keeper.receive_subtask(msg.compute_task_def):  # noqa
            self.task_server.add_task_session(
                msg.compute_task_def.subtask_id, self
            )
            self.task_computer.task_given(msg.compute_task_def)
        else:
            self.send(
                message.MessageCannotComputeTask(
                    subtask_id=msg.compute_task_def.subtask_id,
                    reason=self.err_msg
                )
            )
            self.task_computer.session_closed()
            self.dropped()

    def _react_to_waiting_for_results(self, _):
        self.task_computer.session_closed()
        if not self.msgs_to_send:
            self.disconnect(self.DCRNoMoreMessages)

    def _react_to_cannot_compute_task(self, msg):
        if self.task_manager.get_node_id_for_subtask(msg.subtask_id) == self.key_id:  # noqa
            self.task_manager.task_computation_failure(
                msg.subtask_id,
                'Task computation rejected: {}'.format(msg.reason)
            )
        self.dropped()

    def _react_to_cannot_assign_task(self, msg):
        self.task_computer.task_request_rejected(msg.task_id, msg.reason)
        self.task_server.remove_task_header(msg.task_id)
        self.task_computer.session_closed()
        self.dropped()

    def _react_to_report_computed_task(self, msg):
        if msg.subtask_id in self.task_manager.subtask2task_mapping:
            self.task_server.receive_subtask_computation_time(
                msg.subtask_id,
                msg.computation_time
            )
            self.result_owner = EthAccountInfo(
                msg.key_id,
                msg.port,
                msg.address,
                msg.node_name,
                msg.node_info,
                msg.eth_account
            )
            self.send(message.MessageGetTaskResult(subtask_id=msg.subtask_id))
        else:
            self.dropped()

    def _react_to_get_task_result(self, msg):
        res = self.task_server.get_waiting_task_result(msg.subtask_id)
        if res is None:
            return

        res.already_sending = True
        return self.__send_result_hash(res)

    def _react_to_task_result_hash(self, msg):
        secret = msg.secret
        multihash = msg.multihash
        subtask_id = msg.subtask_id
        client_options = msg.options

        task_id = self.task_manager.subtask2task_mapping.get(subtask_id, None)
        task = self.task_manager.tasks.get(task_id, None)
        output_dir = task.tmp_dir if hasattr(task, 'tmp_dir') else None

        if not task:
            logger.error(
                "Task result received with unknown subtask_id: %r",
                subtask_id
            )
            return

        logger.debug(
            "Task result hash received: %r from %r:%r (options: %r)",
            multihash,
            self.address,
            self.port,
            client_options
        )

        def on_success(extracted_pkg, *args, **kwargs):
            extra_data = extracted_pkg.to_extra_data()
            logger.debug("Task result extracted {}"
                         .format(extracted_pkg.__dict__))
            self.result_received(extra_data, decrypt=False)

        def on_error(exc, *args, **kwargs):
            logger.error("Task result error: {} ({})"
                         .format(subtask_id, exc or "unspecified"))
            self.send_result_rejected(subtask_id)
            self.task_server.reject_result(subtask_id, self.result_owner)
            self.task_manager.task_computation_failure(
                subtask_id,
                'Error downloading task result'
            )
            self.dropped()

        self.task_manager.task_result_incoming(subtask_id)
        self.task_manager.task_result_manager.pull_package(
            multihash,
            task_id,
            subtask_id,
            secret,
            success=on_success,
            error=on_error,
            client_options=client_options,
            output_dir=output_dir
        )

    def _react_to_get_resource(self, msg):
        # self.last_resource_msg = msg
        resource_manager = self.task_server.client.resource_server.resource_manager  # noqa
        client_options = resource_manager.build_client_options(
            self.task_server.get_key_id()
        )
        res = resource_manager.get_resources(msg.task_id)
        res = resource_manager.to_wire(res)
        self.send(
            message.MessageResourceList(
                resources=res,
                options=client_options
            )
        )

    def _react_to_subtask_result_accepted(self, msg):
        self.task_server.subtask_accepted(msg.subtask_id, msg.reward)
        self.dropped()

    def _react_to_subtask_result_rejected(self, msg):
        self.task_server.subtask_rejected(msg.subtask_id)
        self.dropped()

    def _react_to_task_failure(self, msg):
        self.task_server.subtask_failure(msg.subtask_id, msg.err)
        self.dropped()

    def _react_to_delta_parts(self, msg):
        self.task_computer.wait_for_resources(self.task_id, msg.delta_header)
        self.task_server.pull_resources(self.task_id, msg.parts)
        self.task_server.add_resource_peer(
            msg.node_name,
            msg.address,
            msg.port,
            self.key_id,
            msg.node_info
        )

    def _react_to_resource_list(self, msg):
        resource_manager = self.task_server.client.resource_server.resource_manager  # noqa
        resources = resource_manager.from_wire(msg.resources)
        client_options = msg.options

        self.task_computer.wait_for_resources(self.task_id, resources)
        self.task_server.pull_resources(self.task_id, resources,
                                        client_options=client_options)

    def _react_to_hello(self, msg):
        send_hello = False

        if self.key_id == 0:
            self.key_id = msg.client_key_id
            send_hello = True

        if not self.verify(msg):
            logger.info("Wrong signature for Hello msg")
            self.disconnect(TaskSession.DCRUnverified)
            return

        if msg.proto_id != TASK_PROTOCOL_ID:
            logger.info(
                "Task protocol version mismatch %r (msg) vs %r (local)",
                msg.proto_id,
                TASK_PROTOCOL_ID
            )
            self.disconnect(TaskSession.DCRProtocolVersion)
            return

        if send_hello:
            self.send_hello()
        self.send(
            message.MessageRandVal(rand_val=msg.rand_val),
            send_unverified=True
        )

    def _react_to_rand_val(self, msg):
        if self.rand_val == msg.rand_val:
            self.verified = True
            self.task_server.verified_conn(self.conn_id, )
            for msg in self.msgs_to_send:
                self.send(msg)
            self.msgs_to_send = []
        else:
            self.disconnect(TaskSession.DCRUnverified)

    def _react_to_start_session_response(self, msg):
        self.task_server.respond_to(self.key_id, self, msg.conn_id)

    def _react_to_middleman(self, msg):
        self.send(message.MessageBeingMiddlemanAccepted())
        self.task_server.be_a_middleman(
            self.key_id,
            self,
            self.conn_id,
            msg.asking_node,
            msg.dest_node,
            msg.ask_conn_id
        )

    def _react_to_join_middleman_conn(self, msg):
        self.middleman_conn_data = {
            'key_id': msg.key_id,
            'conn_id': msg.conn_id,
            'dest_node_key_id': msg.dest_node_key_id,
        }
        self.send(message.MessageMiddlemanAccepted())

    def _react_to_middleman_ready(self, msg):
        key_id = self.middleman_conn_data.get('key_id')
        conn_id = self.middleman_conn_data.get('conn_id')
        dest_node_key_id = self.middleman_conn_data.get('dest_node_key_id')
        self.task_server.respond_to_middleman(
            key_id,
            self,
            conn_id,
            dest_node_key_id
        )

    def _react_to_being_middleman_accepted(self, msg):
        self.key_id = self.asking_node_key_id

    def _react_to_middleman_accepted(self, msg):
        self.send(message.MessageMiddlemanReady())
        self.is_middleman = True
        self.open_session.is_middleman = True

    def _react_to_nat_punch(self, msg):
        self.task_server.organize_nat_punch(
            self.address,
            self.port,
            self.key_id,
            msg.asking_node,
            msg.dest_node,
            msg.ask_conn_id
        )
        self.send(message.MessageWaitForNatTraverse(port=self.port))
        self.dropped()

    def _react_to_wait_for_nat_traverse(self, msg):
        self.task_server.wait_for_nat_traverse(msg.port, self)

    def _react_to_nat_punch_failure(self, msg):
        pass

    def send(self, msg, send_unverified=False):
        if not self.is_middleman and not self.verified and not send_unverified:
            self.msgs_to_send.append(msg)
            return
        MiddlemanSafeSession.send(self, msg, send_unverified=send_unverified)
        self.task_server.set_last_message(
            "->",
            time.localtime(),
            msg,
            self.address,
            self.port
        )

    def _check_ctd_params(self, ctd):
        if not isinstance(ctd, ComputeTaskDef):
            self.err_msg = "Received task is not a ComputeTaskDef instance"
            return False
        if ctd.key_id != self.key_id or ctd.task_owner.key != self.key_id:
            self.err_msg = "Wrong key_id"
            return False
        if not tcpnetwork.SocketAddress.is_proper_address(
                ctd.return_address,
                ctd.return_port
                ):
            self.err_msg = "Wrong return address {}:{}"\
                .format(ctd.return_address, ctd.return_port)
            return False
        return True

    def _set_env_params(self, ctd):
        environment = self.task_manager.comp_task_keeper.get_task_env(ctd.task_id)  # noqa
        env = self.task_server.get_environment_by_id(environment)
        if not env:
            self.err_msg = "Wrong environment {}".format(environment)
            return False

        if isinstance(env, DockerEnvironment):
            if not self.__check_docker_images(ctd, env):
                return False

        if not env.allow_custom_main_program_file:
            ctd.src_code = env.get_source_code()

        if not ctd.src_code:
            self.err_msg = "No source code for environment {}"\
                .format(environment)
            return False

        return True

    def __check_docker_images(self, ctd, env):
        for image in ctd.docker_images:
            for env_image in env.docker_images:
                if env_image.cmp_name_and_tag(image):
                    ctd.docker_images = [image]
                    return True

        self.err_msg = "Wrong docker images {}".format(ctd.docker_images)
        return False

    def __send_delta_resource(self, msg):
        res_file_path = self.task_manager.get_resources(
            msg.task_id,
            CBORSerializer.loads(msg.resource_header),
            resource_types["zip"]
        )

        if not res_file_path:
            logger.error("Task {} has no resource".format(msg.task_id))
            self.conn.transport.write(struct.pack("!L", 0))
            self.dropped()
            return

        self.conn.producer = tcpnetwork.EncryptFileProducer(
            [res_file_path],
            self
        )

    def __send_resource_parts_list(self, msg):
        res = self.task_manager.get_resources(
            msg.task_id,
            CBORSerializer.loads(msg.resource_header),
            resource_types["parts"]
        )
        if res is None:
            return
        delta_header, parts_list = res

        self.send(message.MessageDeltaParts(
            task_id=self.task_id,
            delta_header=delta_header,
            parts=parts_list,
            node_name=self.task_server.get_node_name(),
            node_info=self.task_server.node,
            address=self.task_server.get_resource_addr(),
            port=self.task_server.get_resource_port()))

    def __send_data_results(self, res):
        result = CBORSerializer.dumps(res.result)
        extra_data = {"subtask_id": res.subtask_id, "data_type": "result"}
        self.conn.producer = tcpnetwork.EncryptDataProducer(
            self.encrypt(result),
            self,
            extra_data=extra_data
        )

    def __send_files_results(self, res):
        extra_data = {"subtask_id": res.subtask_id}
        self.conn.producer = tcpnetwork.EncryptFileProducer(
            res.result,
            self,
            extra_data=extra_data
        )

    def __send_result_hash(self, res):
        task_result_manager = self.task_manager.task_result_manager
        resource_manager = task_result_manager.resource_manager
        client_options = resource_manager.build_client_options(
            self.task_server.get_key_id()
        )

        subtask_id = res.subtask_id
        secret = task_result_manager.gen_secret()

        def success(result):
            result_path, result_hash = result
            logger.debug(
                "Task session: sending task result hash: %r (%r)",
                result_path,
                result_hash
            )

            self.send(
                message.MessageTaskResultHash(
                    subtask_id=subtask_id,
                    multihash=result_hash,
                    secret=secret,
                    options=client_options
                )
            )

        def error(exc):
            logger.error(
                "Couldn't create a task result package for subtask %r: %r",
                res.subtask_id,
                exc
            )

            if isinstance(exc, EnvironmentError):
                self.task_server.retry_sending_task_result(subtask_id)
            else:
                self.send_task_failure(subtask_id, '{}'.format(exc))
                self.task_server.task_result_sent(subtask_id)

            self.dropped()

        request = AsyncRequest(task_result_manager.create,
                               self.task_server.node, res,
                               client_options=client_options,
                               key_or_secret=secret)

        return async_run(request, success=success, error=error)

    def __receive_data_result(self, msg):
        extra_data = {
            "subtask_id": msg.subtask_id,
            "result_type": msg.result_type,
            "data_type": "result"
        }
        self.conn.consumer = tcpnetwork.DecryptDataConsumer(self, extra_data)
        self.conn.stream_mode = True
        self.subtask_id = msg.subtask_id

    def __receive_files_result(self, msg):
        extra_data = {
            "subtask_id": msg.subtask_id,
            "result_type": msg.result_type,
            "data_type": "result"
        }
        output_dir = self.task_manager.dir_manager.get_task_temporary_dir(
            self.task_manager.get_task_id(msg.subtask_id), create=False
        )
        self.conn.consumer = tcpnetwork.DecryptFileConsumer(
            msg.extra_data,
            output_dir,
            self,
            extra_data
        )
        self.conn.stream_mode = True
        self.subtask_id = msg.subtask_id

    def __set_msg_interpretations(self):
        self._interpretation.update({
            message.MessageWantToComputeTask.TYPE: self._react_to_want_to_compute_task,  # noqa
            message.MessageTaskToCompute.TYPE: self._react_to_task_to_compute,
            message.MessageCannotAssignTask.TYPE: self._react_to_cannot_assign_task,  # noqa
            message.MessageCannotComputeTask.TYPE: self._react_to_cannot_compute_task,  # noqa
            message.MessageReportComputedTask.TYPE: self._react_to_report_computed_task,  # noqa
            message.MessageGetTaskResult.TYPE: self._react_to_get_task_result,
            message.MessageTaskResultHash.TYPE: self._react_to_task_result_hash,  # noqa
            message.MessageGetResource.TYPE: self._react_to_get_resource,
            message.MessageResourceList.TYPE: self._react_to_resource_list,
            message.MessageSubtaskResultAccepted.TYPE: self._react_to_subtask_result_accepted,  # noqa
            message.MessageSubtaskResultRejected.TYPE: self._react_to_subtask_result_rejected,  # noqa
            message.MessageTaskFailure.TYPE: self._react_to_task_failure,
            message.MessageDeltaParts.TYPE: self._react_to_delta_parts,
            message.MessageHello.TYPE: self._react_to_hello,
            message.MessageRandVal.TYPE: self._react_to_rand_val,
            message.MessageStartSessionResponse.TYPE: self._react_to_start_session_response,  # noqa
            message.MessageMiddleman.TYPE: self._react_to_middleman,
            message.MessageMiddlemanReady.TYPE: self._react_to_middleman_ready,
            message.MessageBeingMiddlemanAccepted.TYPE: self._react_to_being_middleman_accepted,  # noqa
            message.MessageMiddlemanAccepted.TYPE: self._react_to_middleman_accepted,  # noqa
            message.MessageJoinMiddlemanConn.TYPE: self._react_to_join_middleman_conn,  # noqa
            message.MessageNatPunch.TYPE: self._react_to_nat_punch,
            message.MessageWaitForNatTraverse.TYPE: self._react_to_wait_for_nat_traverse,  # noqa
            message.MessageWaitingForResults.TYPE: self._react_to_waiting_for_results,  # noqa
        })

        # self.can_be_not_encrypted.append(message.MessageHello.TYPE)
        self.can_be_unsigned.append(message.MessageHello.TYPE)
        self.can_be_unverified.extend([message.MessageHello.TYPE, message.MessageRandVal.TYPE])  # noqa
<|MERGE_RESOLUTION|>--- conflicted
+++ resolved
@@ -1,986 +1,970 @@
-import logging
-import functools
-import os
-import struct
-import time
-
-from golem.core.common import HandleAttributeError
-from golem.core.simpleserializer import CBORSerializer
-from golem.docker.environment import DockerEnvironment
-from golem.network.transport import message
-from golem.network.transport.session import MiddlemanSafeSession
-from golem.network.transport import tcpnetwork
-from golem.resource.client import AsyncRequest, async_run
-from golem.resource.resource import decompress_dir
-from golem.task.taskbase import ComputeTaskDef, result_types, resource_types
-from golem.transactions.ethereum.ethereumpaymentskeeper import EthAccountInfo
-
-logger = logging.getLogger(__name__)
-
-
-TASK_PROTOCOL_ID = 14
-
-
-def drop_after_attr_error(*args, **kwargs):
-    logger.warning("Attribute error occur")
-    args[0].dropped()
-
-
-def call_task_computer_and_drop_after_attr_error(*args, **kwargs):
-    logger.warning("Attribute error occur")
-    args[0].task_computer.session_closed()
-    args[0].dropped()
-
-
-def dropped_after():
-    def inner(f):
-        @functools.wraps(f)
-        def curry(self, *args, **kwargs):
-            result = f(self, *args, **kwargs)
-            self.dropped()
-            return result
-        return curry
-    return inner
-
-
-class TaskSession(MiddlemanSafeSession):
-    """ Session for Golem task network """
-
-    ConnectionStateType = tcpnetwork.MidAndFilesProtocol
-    handle_attr_error = HandleAttributeError(drop_after_attr_error)
-    handle_attr_error_with_task_computer = HandleAttributeError(
-        call_task_computer_and_drop_after_attr_error
-    )
-
-    def __init__(self, conn):
-        """
-        Create new Session
-        :param Protocol conn: connection protocol implementation that this
-                              session should enhance
-        :return:
-        """
-        MiddlemanSafeSession.__init__(self, conn)
-        self.task_server = self.conn.server
-        self.task_manager = self.task_server.task_manager
-        self.task_computer = self.task_server.task_computer
-        self.task_id = None  # current task id
-        self.subtask_id = None  # current subtask id
-        self.conn_id = None  # connection id
-        # key of a peer that communicates with us through middleman session
-        self.asking_node_key_id = None
-        # messages waiting to be send (because connection hasn't been
-        # verified yet)
-        self.msgs_to_send = []
-        # information about user that should be rewarded (or punished)
-        # for the result
-        self.result_owner = None
-        self.err_msg = None  # Keep track of errors
-        self.__set_msg_interpretations()
-
-    ########################
-    # BasicSession methods #
-    ########################
-
-    def interpret(self, msg):
-        """React to specific message. Disconnect, if message type is unknown
-           for that session. In middleman mode doesn't react to message, just
-           sends it to other open session.
-        :param Message msg: Message to interpret and react to.
-        :return None:
-        """
-        self.task_server.set_last_message(
-            "<-",
-            time.localtime(),
-            msg,
-            self.address,
-            self.port
-        )
-        MiddlemanSafeSession.interpret(self, msg)
-
-    def dropped(self):
-        """ Close connection """
-        MiddlemanSafeSession.dropped(self)
-        if self.task_server:
-            self.task_server.remove_task_session(self)
-
-    #######################
-    # SafeSession methods #
-    #######################
-
-    def encrypt(self, data):
-        """ Encrypt given data using key_id from this connection
-        :param str data: data to be encrypted
-        :return str: encrypted data or unchanged message
-                     (if server doesn't exist)
-        """
-        if self.task_server:
-            return self.task_server.encrypt(data, self.key_id)
-        logger.warning("Can't encrypt message - no task server")
-        return data
-
-    def decrypt(self, data):
-        """Decrypt given data using private key. If during decryption
-           AssertionError occurred this may mean that data is not encrypted
-           simple serialized message. In that case unaltered data are returned.
-        :param str data: data to be decrypted
-        :return str|None: decrypted data
-        """
-        if self.task_server is None:
-            logger.warning("Can't decrypt data - no task server")
-            return data
-        try:
-            data = self.task_server.decrypt(data)
-        except AssertionError:
-            logger.info(
-                "Failed to decrypt message from %r:%r, "
-                "maybe it's not encrypted?",
-                self.address,
-                self.port
-            )
-        except Exception as err:
-            logger.warning("Fail to decrypt message {}".format(err))
-            self.dropped()
-            return None
-
-        return data
-
-    def sign(self, msg):
-        """ Sign given message
-        :param Message msg: message to be signed
-        :return Message: signed message
-        """
-        if self.task_server is None:
-            logger.error("Task Server is None, can't sign a message.")
-            return None
-
-        msg.sig = self.task_server.sign(msg.get_short_hash())
-        return msg
-
-    def verify(self, msg):
-        """Verify signature on given message. Check if message was signed
-           with key_id from this connection.
-        :param Message msg: message to be verified
-        :return boolean: True if message was signed with key_id from this
-                         connection
-        """
-        return self.task_server.verify_sig(
-            msg.sig,
-            msg.get_short_hash(),
-            self.key_id
-        )
-
-    #######################
-    # FileSession methods #
-    #######################
-
-    def data_sent(self, extra_data):
-        """ All data that should be send in a stream mode has been send.
-        :param dict extra_data: additional information that may be needed
-        """
-        if extra_data and "subtask_id" in extra_data:
-            self.task_server.task_result_sent(extra_data["subtask_id"])
-        MiddlemanSafeSession.data_sent(self, extra_data)
-        self.dropped()
-
-    def full_data_received(self, extra_data):
-        """Received all data in a stream mode (it may be task result or
-           resources for the task).
-        :param dict extra_data: additional information that may be needed
-        """
-        data_type = extra_data.get('data_type')
-        if data_type is None:
-            logger.error("Wrong full data received type")
-            self.dropped()
-            return
-        if data_type == "resource":
-            self.resource_received(extra_data)
-        elif data_type == "result":
-            self.result_received(extra_data)
-        else:
-            logger.error("Unknown data type {}".format(data_type))
-            self.conn.producer = None
-            self.dropped()
-
-    def resource_received(self, extra_data):
-        """ Inform server about received resource
-        :param dict extra_data: dictionary with information about received
-                                resource
-        """
-        file_sizes = extra_data.get('file_sizes')
-        if file_sizes is None:
-            logger.error("No file sizes given")
-            self.dropped()
-        file_size = file_sizes[0]
-        tmp_file = extra_data.get('file_received')[0]
-        if file_size > 0:
-            decompress_dir(extra_data.get('output_dir'), tmp_file)
-        task_id = extra_data.get('task_id')
-        if task_id:
-            self.task_computer.resource_given(task_id)
-        else:
-            logger.error("No task_id in extra_data for received File")
-        self.conn.producer = None
-        self.dropped()
-
-    @dropped_after()
-    def result_received(self, extra_data, decrypt=True):
-        """ Inform server about received result
-        :param dict extra_data: dictionary with information about
-                                received result
-        :param bool decrypt: tells whether result decryption should
-                             be performed
-        """
-        result = extra_data.get('result')
-        result_type = extra_data.get("result_type")
-        subtask_id = extra_data.get("subtask_id")
-
-        if not subtask_id:
-            logger.error("No task_id value in extra_data for received data ")
-            return
-
-        if result_type is None:
-            logger.error("No information about result_type for received data ")
-            self._reject_subtask_result(subtask_id)
-            return
-
-        if result_type == result_types['data']:
-            try:
-                if decrypt:
-                    result = self.decrypt(result)
-                result = CBORSerializer.loads(result)
-            except Exception as err:
-                logger.error("Can't load result data {}".format(err))
-                self._reject_subtask_result(subtask_id)
-                return
-
-        self.task_manager.computed_task_received(
-            subtask_id,
-            result,
-            result_type
-        )
-        if not self.task_manager.verify_subtask(subtask_id):
-            self._reject_subtask_result(subtask_id)
-            return
-
-        self.task_server.accept_result(subtask_id, self.result_owner)
-        self.send(message.MessageSubtaskResultAccepted(subtask_id=subtask_id))
-
-    def _reject_subtask_result(self, subtask_id):
-        self.task_server.reject_result(subtask_id, self.result_owner)
-        self.send_result_rejected(subtask_id)
-
-    def request_task(
-            self,
-            node_name,
-            task_id,
-            performance_index,
-            price,
-            max_resource_size,
-            max_memory_size,
-            num_cores
-            ):
-        """ Inform that node wants to compute given task
-        :param str node_name: name of that node
-        :param uuid task_id: if of a task that node wants to compute
-        :param float performance_index: benchmark result for this task type
-        :param float price: price for an hour
-        :param int max_resource_size: how much disk space can this node offer
-        :param int max_memory_size: how much ram can this node offer
-        :param int num_cores: how many cpu cores this node can offer
-        :return:
-        """
-        self.send(
-            message.MessageWantToComputeTask(
-                node_name=node_name,
-                task_id=task_id,
-                perf_index=performance_index,
-                price=price,
-                max_resource_size=max_resource_size,
-                max_memory_size=max_memory_size,
-                num_cores=num_cores
-            )
-        )
-
-    def request_resource(self, task_id, resource_header):
-        """Ask for a resources for a given task. Task owner should compare
-           given resource header with resources for that task and send only
-           lacking / changed resources
-        :param uuid task_id:
-        :param ResourceHeader resource_header: description of resources
-                                               that current node has
-        :return:
-        """
-        self.send(
-            message.MessageGetResource(
-                task_id=task_id,
-                resource_header=resource_header
-            )
-        )
-
-    # TODO address, port and eth_account should be in node_info
-    # (or shouldn't be here at all)
-    def send_report_computed_task(
-            self,
-            task_result,
-            address,
-            port,
-            eth_account,
-            node_info
-            ):
-        """ Send task results after finished computations
-        :param WaitingTaskResult task_result: finished computations result
-                                              with additional information
-        :param str address: task result owner address
-        :param int port: task result owner port
-        :param str eth_account: ethereum address (bytes20) of task result owner
-        :param Node node_info: information about this node
-        :return:
-        """
-        if task_result.result_type == result_types['data']:
-            extra_data = []
-        elif task_result.result_type == result_types['files']:
-            extra_data = [os.path.basename(x) for x in task_result.result]
-        else:
-            logger.error(
-                "Unknown result type %r",
-                task_result.result_type
-            )
-            return
-        node_name = self.task_server.get_node_name()
-
-        self.send(message.MessageReportComputedTask(
-            subtask_id=task_result.subtask_id,
-            result_type=task_result.result_type,
-            computation_time=task_result.computing_time,
-            node_name=node_name,
-            address=address,
-            port=port,
-            key_id=self.task_server.get_key_id(),
-            node_info=node_info,
-            eth_account=eth_account,
-            extra_data=extra_data))
-
-    def send_task_failure(self, subtask_id, err_msg):
-        """ Inform task owner that an error occurred during task computation
-        :param str subtask_id:
-        :param err_msg: error message that occurred during computation
-        """
-        self.send(
-            message.MessageTaskFailure(
-                subtask_id=subtask_id,
-                err=err_msg
-            )
-        )
-
-    def send_result_rejected(self, subtask_id):
-        """ Inform that result don't pass verification
-        :param str subtask_id: subtask that has wrong result
-        """
-        self.send(message.MessageSubtaskResultRejected(subtask_id=subtask_id))
-
-    def send_hello(self):
-        """ Send first hello message, that should begin the communication """
-        self.send(
-            message.MessageHello(
-                client_key_id=self.task_server.get_key_id(),
-                rand_val=self.rand_val,
-                proto_id=TASK_PROTOCOL_ID
-            ),
-            send_unverified=True
-        )
-
-    def send_start_session_response(self, conn_id):
-        """Inform that this session was started as an answer for a request
-           to start task session
-        :param uuid conn_id: connection id for reference
-        """
-        self.send(message.MessageStartSessionResponse(conn_id=conn_id))
-
-    # TODO Maybe dest_node is not necessary?
-    def send_middleman(self, asking_node, dest_node, ask_conn_id):
-        """ Ask node to become middleman in the communication with other node
-        :param Node asking_node: other node information. Middleman should
-                                 connect with that node.
-        :param Node dest_node: information about this node
-        :param ask_conn_id: connection id that asking node gave for reference
-        """
-        self.asking_node_key_id = asking_node.key
-        self.send(
-            message.MessageMiddleman(
-                asking_node=asking_node,
-                dest_node=dest_node,
-                ask_conn_id=ask_conn_id
-            )
-        )
-
-    def send_join_middleman_conn(self, key_id, conn_id, dest_node_key_id):
-        """Ask node communicate with other through middleman connection
-           (this node is the middleman and connection with other node
-           is already opened
-        :param key_id:  this node public key
-        :param conn_id: connection id for reference
-        :param dest_node_key_id: public key of the other node of
-                                 the middleman connection
-        """
-        self.send(
-            message.MessageJoinMiddlemanConn(
-                key_id=key_id,
-                conn_id=conn_id,
-                dest_node_key_id=dest_node_key_id
-            )
-        )
-
-    def send_nat_punch(self, asking_node, dest_node, ask_conn_id):
-        """Ask node to inform other node about nat hole that this node will
-           prepare with this connection
-        :param Node asking_node: node that should be informed about potential
-                                 hole based on this connection
-        :param Node dest_node: node that will try to end this connection
-                               and open hole in it's NAT
-        :param uuid ask_conn_id: connection id that asking node gave
-                                 for reference
-        :return:
-        """
-        self.asking_node_key_id = asking_node.key
-        self.send(
-            message.MessageNatPunch(
-                asking_node=asking_node,
-                dest_node=dest_node,
-                ask_conn_id=ask_conn_id
-            )
-        )
-
-    #########################
-    # Reactions to messages #
-    #########################
-
-    def _react_to_want_to_compute_task(self, msg):
-<<<<<<< HEAD
-        trust = self.task_server.get_computing_trust(self.key_id)
-        logger.debug("Computing trust level: {}".format(trust))
-        if trust >= self.task_server.config_desc.computing_trust:
-            ctd, wrong_task, wait = self.task_manager.get_next_subtask(
-                self.key_id,
-                msg.node_name,
-                msg.task_id,
-                msg.perf_index,
-                msg.price,
-                msg.max_resource_size,
-                msg.max_memory_size,
-                msg.num_cores,
-                self.address
-            )
-=======
-        if self.task_server.should_accept_provider(self.key_id):
-            ctd, wrong_task, wait = self.task_manager.get_next_subtask(self.key_id, msg.node_name, msg.task_id,
-                                                                       msg.perf_index, msg.price, msg.max_resource_size,
-                                                                       msg.max_memory_size, msg.num_cores, self.address)
->>>>>>> dfb6f203
-        else:
-            ctd, wrong_task, wait = None, False, False
-
-        if wrong_task:
-            self.send(
-                message.MessageCannotAssignTask(
-                    task_id=msg.task_id,
-                    reason="Not my task  {}".format(msg.task_id)
-                )
-            )
-            self.dropped()
-        elif ctd:
-            self.send(message.MessageTaskToCompute(compute_task_def=ctd))
-        elif wait:
-            self.send(message.MessageWaitingForResults())
-        else:
-            self.send(
-                message.MessageCannotAssignTask(
-                    task_id=msg.task_id,
-                    reason="No more subtasks in {}".format(msg.task_id)
-                )
-            )
-            self.dropped()
-
-    @handle_attr_error_with_task_computer
-    def _react_to_task_to_compute(self, msg):
-        if self._check_ctd_params(msg.compute_task_def)\
-                and self._set_env_params(msg.compute_task_def)\
-                and self.task_manager.comp_task_keeper.receive_subtask(msg.compute_task_def):  # noqa
-            self.task_server.add_task_session(
-                msg.compute_task_def.subtask_id, self
-            )
-            self.task_computer.task_given(msg.compute_task_def)
-        else:
-            self.send(
-                message.MessageCannotComputeTask(
-                    subtask_id=msg.compute_task_def.subtask_id,
-                    reason=self.err_msg
-                )
-            )
-            self.task_computer.session_closed()
-            self.dropped()
-
-    def _react_to_waiting_for_results(self, _):
-        self.task_computer.session_closed()
-        if not self.msgs_to_send:
-            self.disconnect(self.DCRNoMoreMessages)
-
-    def _react_to_cannot_compute_task(self, msg):
-        if self.task_manager.get_node_id_for_subtask(msg.subtask_id) == self.key_id:  # noqa
-            self.task_manager.task_computation_failure(
-                msg.subtask_id,
-                'Task computation rejected: {}'.format(msg.reason)
-            )
-        self.dropped()
-
-    def _react_to_cannot_assign_task(self, msg):
-        self.task_computer.task_request_rejected(msg.task_id, msg.reason)
-        self.task_server.remove_task_header(msg.task_id)
-        self.task_computer.session_closed()
-        self.dropped()
-
-    def _react_to_report_computed_task(self, msg):
-        if msg.subtask_id in self.task_manager.subtask2task_mapping:
-            self.task_server.receive_subtask_computation_time(
-                msg.subtask_id,
-                msg.computation_time
-            )
-            self.result_owner = EthAccountInfo(
-                msg.key_id,
-                msg.port,
-                msg.address,
-                msg.node_name,
-                msg.node_info,
-                msg.eth_account
-            )
-            self.send(message.MessageGetTaskResult(subtask_id=msg.subtask_id))
-        else:
-            self.dropped()
-
-    def _react_to_get_task_result(self, msg):
-        res = self.task_server.get_waiting_task_result(msg.subtask_id)
-        if res is None:
-            return
-
-        res.already_sending = True
-        return self.__send_result_hash(res)
-
-    def _react_to_task_result_hash(self, msg):
-        secret = msg.secret
-        multihash = msg.multihash
-        subtask_id = msg.subtask_id
-        client_options = msg.options
-
-        task_id = self.task_manager.subtask2task_mapping.get(subtask_id, None)
-        task = self.task_manager.tasks.get(task_id, None)
-        output_dir = task.tmp_dir if hasattr(task, 'tmp_dir') else None
-
-        if not task:
-            logger.error(
-                "Task result received with unknown subtask_id: %r",
-                subtask_id
-            )
-            return
-
-        logger.debug(
-            "Task result hash received: %r from %r:%r (options: %r)",
-            multihash,
-            self.address,
-            self.port,
-            client_options
-        )
-
-        def on_success(extracted_pkg, *args, **kwargs):
-            extra_data = extracted_pkg.to_extra_data()
-            logger.debug("Task result extracted {}"
-                         .format(extracted_pkg.__dict__))
-            self.result_received(extra_data, decrypt=False)
-
-        def on_error(exc, *args, **kwargs):
-            logger.error("Task result error: {} ({})"
-                         .format(subtask_id, exc or "unspecified"))
-            self.send_result_rejected(subtask_id)
-            self.task_server.reject_result(subtask_id, self.result_owner)
-            self.task_manager.task_computation_failure(
-                subtask_id,
-                'Error downloading task result'
-            )
-            self.dropped()
-
-        self.task_manager.task_result_incoming(subtask_id)
-        self.task_manager.task_result_manager.pull_package(
-            multihash,
-            task_id,
-            subtask_id,
-            secret,
-            success=on_success,
-            error=on_error,
-            client_options=client_options,
-            output_dir=output_dir
-        )
-
-    def _react_to_get_resource(self, msg):
-        # self.last_resource_msg = msg
-        resource_manager = self.task_server.client.resource_server.resource_manager  # noqa
-        client_options = resource_manager.build_client_options(
-            self.task_server.get_key_id()
-        )
-        res = resource_manager.get_resources(msg.task_id)
-        res = resource_manager.to_wire(res)
-        self.send(
-            message.MessageResourceList(
-                resources=res,
-                options=client_options
-            )
-        )
-
-    def _react_to_subtask_result_accepted(self, msg):
-        self.task_server.subtask_accepted(msg.subtask_id, msg.reward)
-        self.dropped()
-
-    def _react_to_subtask_result_rejected(self, msg):
-        self.task_server.subtask_rejected(msg.subtask_id)
-        self.dropped()
-
-    def _react_to_task_failure(self, msg):
-        self.task_server.subtask_failure(msg.subtask_id, msg.err)
-        self.dropped()
-
-    def _react_to_delta_parts(self, msg):
-        self.task_computer.wait_for_resources(self.task_id, msg.delta_header)
-        self.task_server.pull_resources(self.task_id, msg.parts)
-        self.task_server.add_resource_peer(
-            msg.node_name,
-            msg.address,
-            msg.port,
-            self.key_id,
-            msg.node_info
-        )
-
-    def _react_to_resource_list(self, msg):
-        resource_manager = self.task_server.client.resource_server.resource_manager  # noqa
-        resources = resource_manager.from_wire(msg.resources)
-        client_options = msg.options
-
-        self.task_computer.wait_for_resources(self.task_id, resources)
-        self.task_server.pull_resources(self.task_id, resources,
-                                        client_options=client_options)
-
-    def _react_to_hello(self, msg):
-        send_hello = False
-
-        if self.key_id == 0:
-            self.key_id = msg.client_key_id
-            send_hello = True
-
-        if not self.verify(msg):
-            logger.info("Wrong signature for Hello msg")
-            self.disconnect(TaskSession.DCRUnverified)
-            return
-
-        if msg.proto_id != TASK_PROTOCOL_ID:
-            logger.info(
-                "Task protocol version mismatch %r (msg) vs %r (local)",
-                msg.proto_id,
-                TASK_PROTOCOL_ID
-            )
-            self.disconnect(TaskSession.DCRProtocolVersion)
-            return
-
-        if send_hello:
-            self.send_hello()
-        self.send(
-            message.MessageRandVal(rand_val=msg.rand_val),
-            send_unverified=True
-        )
-
-    def _react_to_rand_val(self, msg):
-        if self.rand_val == msg.rand_val:
-            self.verified = True
-            self.task_server.verified_conn(self.conn_id, )
-            for msg in self.msgs_to_send:
-                self.send(msg)
-            self.msgs_to_send = []
-        else:
-            self.disconnect(TaskSession.DCRUnverified)
-
-    def _react_to_start_session_response(self, msg):
-        self.task_server.respond_to(self.key_id, self, msg.conn_id)
-
-    def _react_to_middleman(self, msg):
-        self.send(message.MessageBeingMiddlemanAccepted())
-        self.task_server.be_a_middleman(
-            self.key_id,
-            self,
-            self.conn_id,
-            msg.asking_node,
-            msg.dest_node,
-            msg.ask_conn_id
-        )
-
-    def _react_to_join_middleman_conn(self, msg):
-        self.middleman_conn_data = {
-            'key_id': msg.key_id,
-            'conn_id': msg.conn_id,
-            'dest_node_key_id': msg.dest_node_key_id,
-        }
-        self.send(message.MessageMiddlemanAccepted())
-
-    def _react_to_middleman_ready(self, msg):
-        key_id = self.middleman_conn_data.get('key_id')
-        conn_id = self.middleman_conn_data.get('conn_id')
-        dest_node_key_id = self.middleman_conn_data.get('dest_node_key_id')
-        self.task_server.respond_to_middleman(
-            key_id,
-            self,
-            conn_id,
-            dest_node_key_id
-        )
-
-    def _react_to_being_middleman_accepted(self, msg):
-        self.key_id = self.asking_node_key_id
-
-    def _react_to_middleman_accepted(self, msg):
-        self.send(message.MessageMiddlemanReady())
-        self.is_middleman = True
-        self.open_session.is_middleman = True
-
-    def _react_to_nat_punch(self, msg):
-        self.task_server.organize_nat_punch(
-            self.address,
-            self.port,
-            self.key_id,
-            msg.asking_node,
-            msg.dest_node,
-            msg.ask_conn_id
-        )
-        self.send(message.MessageWaitForNatTraverse(port=self.port))
-        self.dropped()
-
-    def _react_to_wait_for_nat_traverse(self, msg):
-        self.task_server.wait_for_nat_traverse(msg.port, self)
-
-    def _react_to_nat_punch_failure(self, msg):
-        pass
-
-    def send(self, msg, send_unverified=False):
-        if not self.is_middleman and not self.verified and not send_unverified:
-            self.msgs_to_send.append(msg)
-            return
-        MiddlemanSafeSession.send(self, msg, send_unverified=send_unverified)
-        self.task_server.set_last_message(
-            "->",
-            time.localtime(),
-            msg,
-            self.address,
-            self.port
-        )
-
-    def _check_ctd_params(self, ctd):
-        if not isinstance(ctd, ComputeTaskDef):
-            self.err_msg = "Received task is not a ComputeTaskDef instance"
-            return False
-        if ctd.key_id != self.key_id or ctd.task_owner.key != self.key_id:
-            self.err_msg = "Wrong key_id"
-            return False
-        if not tcpnetwork.SocketAddress.is_proper_address(
-                ctd.return_address,
-                ctd.return_port
-                ):
-            self.err_msg = "Wrong return address {}:{}"\
-                .format(ctd.return_address, ctd.return_port)
-            return False
-        return True
-
-    def _set_env_params(self, ctd):
-        environment = self.task_manager.comp_task_keeper.get_task_env(ctd.task_id)  # noqa
-        env = self.task_server.get_environment_by_id(environment)
-        if not env:
-            self.err_msg = "Wrong environment {}".format(environment)
-            return False
-
-        if isinstance(env, DockerEnvironment):
-            if not self.__check_docker_images(ctd, env):
-                return False
-
-        if not env.allow_custom_main_program_file:
-            ctd.src_code = env.get_source_code()
-
-        if not ctd.src_code:
-            self.err_msg = "No source code for environment {}"\
-                .format(environment)
-            return False
-
-        return True
-
-    def __check_docker_images(self, ctd, env):
-        for image in ctd.docker_images:
-            for env_image in env.docker_images:
-                if env_image.cmp_name_and_tag(image):
-                    ctd.docker_images = [image]
-                    return True
-
-        self.err_msg = "Wrong docker images {}".format(ctd.docker_images)
-        return False
-
-    def __send_delta_resource(self, msg):
-        res_file_path = self.task_manager.get_resources(
-            msg.task_id,
-            CBORSerializer.loads(msg.resource_header),
-            resource_types["zip"]
-        )
-
-        if not res_file_path:
-            logger.error("Task {} has no resource".format(msg.task_id))
-            self.conn.transport.write(struct.pack("!L", 0))
-            self.dropped()
-            return
-
-        self.conn.producer = tcpnetwork.EncryptFileProducer(
-            [res_file_path],
-            self
-        )
-
-    def __send_resource_parts_list(self, msg):
-        res = self.task_manager.get_resources(
-            msg.task_id,
-            CBORSerializer.loads(msg.resource_header),
-            resource_types["parts"]
-        )
-        if res is None:
-            return
-        delta_header, parts_list = res
-
-        self.send(message.MessageDeltaParts(
-            task_id=self.task_id,
-            delta_header=delta_header,
-            parts=parts_list,
-            node_name=self.task_server.get_node_name(),
-            node_info=self.task_server.node,
-            address=self.task_server.get_resource_addr(),
-            port=self.task_server.get_resource_port()))
-
-    def __send_data_results(self, res):
-        result = CBORSerializer.dumps(res.result)
-        extra_data = {"subtask_id": res.subtask_id, "data_type": "result"}
-        self.conn.producer = tcpnetwork.EncryptDataProducer(
-            self.encrypt(result),
-            self,
-            extra_data=extra_data
-        )
-
-    def __send_files_results(self, res):
-        extra_data = {"subtask_id": res.subtask_id}
-        self.conn.producer = tcpnetwork.EncryptFileProducer(
-            res.result,
-            self,
-            extra_data=extra_data
-        )
-
-    def __send_result_hash(self, res):
-        task_result_manager = self.task_manager.task_result_manager
-        resource_manager = task_result_manager.resource_manager
-        client_options = resource_manager.build_client_options(
-            self.task_server.get_key_id()
-        )
-
-        subtask_id = res.subtask_id
-        secret = task_result_manager.gen_secret()
-
-        def success(result):
-            result_path, result_hash = result
-            logger.debug(
-                "Task session: sending task result hash: %r (%r)",
-                result_path,
-                result_hash
-            )
-
-            self.send(
-                message.MessageTaskResultHash(
-                    subtask_id=subtask_id,
-                    multihash=result_hash,
-                    secret=secret,
-                    options=client_options
-                )
-            )
-
-        def error(exc):
-            logger.error(
-                "Couldn't create a task result package for subtask %r: %r",
-                res.subtask_id,
-                exc
-            )
-
-            if isinstance(exc, EnvironmentError):
-                self.task_server.retry_sending_task_result(subtask_id)
-            else:
-                self.send_task_failure(subtask_id, '{}'.format(exc))
-                self.task_server.task_result_sent(subtask_id)
-
-            self.dropped()
-
-        request = AsyncRequest(task_result_manager.create,
-                               self.task_server.node, res,
-                               client_options=client_options,
-                               key_or_secret=secret)
-
-        return async_run(request, success=success, error=error)
-
-    def __receive_data_result(self, msg):
-        extra_data = {
-            "subtask_id": msg.subtask_id,
-            "result_type": msg.result_type,
-            "data_type": "result"
-        }
-        self.conn.consumer = tcpnetwork.DecryptDataConsumer(self, extra_data)
-        self.conn.stream_mode = True
-        self.subtask_id = msg.subtask_id
-
-    def __receive_files_result(self, msg):
-        extra_data = {
-            "subtask_id": msg.subtask_id,
-            "result_type": msg.result_type,
-            "data_type": "result"
-        }
-        output_dir = self.task_manager.dir_manager.get_task_temporary_dir(
-            self.task_manager.get_task_id(msg.subtask_id), create=False
-        )
-        self.conn.consumer = tcpnetwork.DecryptFileConsumer(
-            msg.extra_data,
-            output_dir,
-            self,
-            extra_data
-        )
-        self.conn.stream_mode = True
-        self.subtask_id = msg.subtask_id
-
-    def __set_msg_interpretations(self):
-        self._interpretation.update({
-            message.MessageWantToComputeTask.TYPE: self._react_to_want_to_compute_task,  # noqa
-            message.MessageTaskToCompute.TYPE: self._react_to_task_to_compute,
-            message.MessageCannotAssignTask.TYPE: self._react_to_cannot_assign_task,  # noqa
-            message.MessageCannotComputeTask.TYPE: self._react_to_cannot_compute_task,  # noqa
-            message.MessageReportComputedTask.TYPE: self._react_to_report_computed_task,  # noqa
-            message.MessageGetTaskResult.TYPE: self._react_to_get_task_result,
-            message.MessageTaskResultHash.TYPE: self._react_to_task_result_hash,  # noqa
-            message.MessageGetResource.TYPE: self._react_to_get_resource,
-            message.MessageResourceList.TYPE: self._react_to_resource_list,
-            message.MessageSubtaskResultAccepted.TYPE: self._react_to_subtask_result_accepted,  # noqa
-            message.MessageSubtaskResultRejected.TYPE: self._react_to_subtask_result_rejected,  # noqa
-            message.MessageTaskFailure.TYPE: self._react_to_task_failure,
-            message.MessageDeltaParts.TYPE: self._react_to_delta_parts,
-            message.MessageHello.TYPE: self._react_to_hello,
-            message.MessageRandVal.TYPE: self._react_to_rand_val,
-            message.MessageStartSessionResponse.TYPE: self._react_to_start_session_response,  # noqa
-            message.MessageMiddleman.TYPE: self._react_to_middleman,
-            message.MessageMiddlemanReady.TYPE: self._react_to_middleman_ready,
-            message.MessageBeingMiddlemanAccepted.TYPE: self._react_to_being_middleman_accepted,  # noqa
-            message.MessageMiddlemanAccepted.TYPE: self._react_to_middleman_accepted,  # noqa
-            message.MessageJoinMiddlemanConn.TYPE: self._react_to_join_middleman_conn,  # noqa
-            message.MessageNatPunch.TYPE: self._react_to_nat_punch,
-            message.MessageWaitForNatTraverse.TYPE: self._react_to_wait_for_nat_traverse,  # noqa
-            message.MessageWaitingForResults.TYPE: self._react_to_waiting_for_results,  # noqa
-        })
-
-        # self.can_be_not_encrypted.append(message.MessageHello.TYPE)
-        self.can_be_unsigned.append(message.MessageHello.TYPE)
-        self.can_be_unverified.extend([message.MessageHello.TYPE, message.MessageRandVal.TYPE])  # noqa
+import logging
+import functools
+import os
+import struct
+import time
+
+from golem.core.common import HandleAttributeError
+from golem.core.simpleserializer import CBORSerializer
+from golem.docker.environment import DockerEnvironment
+from golem.network.transport import message
+from golem.network.transport.session import MiddlemanSafeSession
+from golem.network.transport import tcpnetwork
+from golem.resource.client import AsyncRequest, async_run
+from golem.resource.resource import decompress_dir
+from golem.task.taskbase import ComputeTaskDef, result_types, resource_types
+from golem.transactions.ethereum.ethereumpaymentskeeper import EthAccountInfo
+
+logger = logging.getLogger(__name__)
+
+
+TASK_PROTOCOL_ID = 14
+
+
+def drop_after_attr_error(*args, **kwargs):
+    logger.warning("Attribute error occur")
+    args[0].dropped()
+
+
+def call_task_computer_and_drop_after_attr_error(*args, **kwargs):
+    logger.warning("Attribute error occur")
+    args[0].task_computer.session_closed()
+    args[0].dropped()
+
+
+def dropped_after():
+    def inner(f):
+        @functools.wraps(f)
+        def curry(self, *args, **kwargs):
+            result = f(self, *args, **kwargs)
+            self.dropped()
+            return result
+        return curry
+    return inner
+
+
+class TaskSession(MiddlemanSafeSession):
+    """ Session for Golem task network """
+
+    ConnectionStateType = tcpnetwork.MidAndFilesProtocol
+    handle_attr_error = HandleAttributeError(drop_after_attr_error)
+    handle_attr_error_with_task_computer = HandleAttributeError(
+        call_task_computer_and_drop_after_attr_error
+    )
+
+    def __init__(self, conn):
+        """
+        Create new Session
+        :param Protocol conn: connection protocol implementation that this
+                              session should enhance
+        :return:
+        """
+        MiddlemanSafeSession.__init__(self, conn)
+        self.task_server = self.conn.server
+        self.task_manager = self.task_server.task_manager
+        self.task_computer = self.task_server.task_computer
+        self.task_id = None  # current task id
+        self.subtask_id = None  # current subtask id
+        self.conn_id = None  # connection id
+        # key of a peer that communicates with us through middleman session
+        self.asking_node_key_id = None
+        # messages waiting to be send (because connection hasn't been
+        # verified yet)
+        self.msgs_to_send = []
+        # information about user that should be rewarded (or punished)
+        # for the result
+        self.result_owner = None
+        self.err_msg = None  # Keep track of errors
+        self.__set_msg_interpretations()
+
+    ########################
+    # BasicSession methods #
+    ########################
+
+    def interpret(self, msg):
+        """React to specific message. Disconnect, if message type is unknown
+           for that session. In middleman mode doesn't react to message, just
+           sends it to other open session.
+        :param Message msg: Message to interpret and react to.
+        :return None:
+        """
+        self.task_server.set_last_message(
+            "<-",
+            time.localtime(),
+            msg,
+            self.address,
+            self.port
+        )
+        MiddlemanSafeSession.interpret(self, msg)
+
+    def dropped(self):
+        """ Close connection """
+        MiddlemanSafeSession.dropped(self)
+        if self.task_server:
+            self.task_server.remove_task_session(self)
+
+    #######################
+    # SafeSession methods #
+    #######################
+
+    def encrypt(self, data):
+        """ Encrypt given data using key_id from this connection
+        :param str data: data to be encrypted
+        :return str: encrypted data or unchanged message
+                     (if server doesn't exist)
+        """
+        if self.task_server:
+            return self.task_server.encrypt(data, self.key_id)
+        logger.warning("Can't encrypt message - no task server")
+        return data
+
+    def decrypt(self, data):
+        """Decrypt given data using private key. If during decryption
+           AssertionError occurred this may mean that data is not encrypted
+           simple serialized message. In that case unaltered data are returned.
+        :param str data: data to be decrypted
+        :return str|None: decrypted data
+        """
+        if self.task_server is None:
+            logger.warning("Can't decrypt data - no task server")
+            return data
+        try:
+            data = self.task_server.decrypt(data)
+        except AssertionError:
+            logger.info(
+                "Failed to decrypt message from %r:%r, "
+                "maybe it's not encrypted?",
+                self.address,
+                self.port
+            )
+        except Exception as err:
+            logger.warning("Fail to decrypt message {}".format(err))
+            self.dropped()
+            return None
+
+        return data
+
+    def sign(self, msg):
+        """ Sign given message
+        :param Message msg: message to be signed
+        :return Message: signed message
+        """
+        if self.task_server is None:
+            logger.error("Task Server is None, can't sign a message.")
+            return None
+
+        msg.sig = self.task_server.sign(msg.get_short_hash())
+        return msg
+
+    def verify(self, msg):
+        """Verify signature on given message. Check if message was signed
+           with key_id from this connection.
+        :param Message msg: message to be verified
+        :return boolean: True if message was signed with key_id from this
+                         connection
+        """
+        return self.task_server.verify_sig(
+            msg.sig,
+            msg.get_short_hash(),
+            self.key_id
+        )
+
+    #######################
+    # FileSession methods #
+    #######################
+
+    def data_sent(self, extra_data):
+        """ All data that should be send in a stream mode has been send.
+        :param dict extra_data: additional information that may be needed
+        """
+        if extra_data and "subtask_id" in extra_data:
+            self.task_server.task_result_sent(extra_data["subtask_id"])
+        MiddlemanSafeSession.data_sent(self, extra_data)
+        self.dropped()
+
+    def full_data_received(self, extra_data):
+        """Received all data in a stream mode (it may be task result or
+           resources for the task).
+        :param dict extra_data: additional information that may be needed
+        """
+        data_type = extra_data.get('data_type')
+        if data_type is None:
+            logger.error("Wrong full data received type")
+            self.dropped()
+            return
+        if data_type == "resource":
+            self.resource_received(extra_data)
+        elif data_type == "result":
+            self.result_received(extra_data)
+        else:
+            logger.error("Unknown data type {}".format(data_type))
+            self.conn.producer = None
+            self.dropped()
+
+    def resource_received(self, extra_data):
+        """ Inform server about received resource
+        :param dict extra_data: dictionary with information about received
+                                resource
+        """
+        file_sizes = extra_data.get('file_sizes')
+        if file_sizes is None:
+            logger.error("No file sizes given")
+            self.dropped()
+        file_size = file_sizes[0]
+        tmp_file = extra_data.get('file_received')[0]
+        if file_size > 0:
+            decompress_dir(extra_data.get('output_dir'), tmp_file)
+        task_id = extra_data.get('task_id')
+        if task_id:
+            self.task_computer.resource_given(task_id)
+        else:
+            logger.error("No task_id in extra_data for received File")
+        self.conn.producer = None
+        self.dropped()
+
+    @dropped_after()
+    def result_received(self, extra_data, decrypt=True):
+        """ Inform server about received result
+        :param dict extra_data: dictionary with information about
+                                received result
+        :param bool decrypt: tells whether result decryption should
+                             be performed
+        """
+        result = extra_data.get('result')
+        result_type = extra_data.get("result_type")
+        subtask_id = extra_data.get("subtask_id")
+
+        if not subtask_id:
+            logger.error("No task_id value in extra_data for received data ")
+            return
+
+        if result_type is None:
+            logger.error("No information about result_type for received data ")
+            self._reject_subtask_result(subtask_id)
+            return
+
+        if result_type == result_types['data']:
+            try:
+                if decrypt:
+                    result = self.decrypt(result)
+                result = CBORSerializer.loads(result)
+            except Exception as err:
+                logger.error("Can't load result data {}".format(err))
+                self._reject_subtask_result(subtask_id)
+                return
+
+        self.task_manager.computed_task_received(
+            subtask_id,
+            result,
+            result_type
+        )
+        if not self.task_manager.verify_subtask(subtask_id):
+            self._reject_subtask_result(subtask_id)
+            return
+
+        self.task_server.accept_result(subtask_id, self.result_owner)
+        self.send(message.MessageSubtaskResultAccepted(subtask_id=subtask_id))
+
+    def _reject_subtask_result(self, subtask_id):
+        self.task_server.reject_result(subtask_id, self.result_owner)
+        self.send_result_rejected(subtask_id)
+
+    def request_task(
+            self,
+            node_name,
+            task_id,
+            performance_index,
+            price,
+            max_resource_size,
+            max_memory_size,
+            num_cores
+            ):
+        """ Inform that node wants to compute given task
+        :param str node_name: name of that node
+        :param uuid task_id: if of a task that node wants to compute
+        :param float performance_index: benchmark result for this task type
+        :param float price: price for an hour
+        :param int max_resource_size: how much disk space can this node offer
+        :param int max_memory_size: how much ram can this node offer
+        :param int num_cores: how many cpu cores this node can offer
+        :return:
+        """
+        self.send(
+            message.MessageWantToComputeTask(
+                node_name=node_name,
+                task_id=task_id,
+                perf_index=performance_index,
+                price=price,
+                max_resource_size=max_resource_size,
+                max_memory_size=max_memory_size,
+                num_cores=num_cores
+            )
+        )
+
+    def request_resource(self, task_id, resource_header):
+        """Ask for a resources for a given task. Task owner should compare
+           given resource header with resources for that task and send only
+           lacking / changed resources
+        :param uuid task_id:
+        :param ResourceHeader resource_header: description of resources
+                                               that current node has
+        :return:
+        """
+        self.send(
+            message.MessageGetResource(
+                task_id=task_id,
+                resource_header=resource_header
+            )
+        )
+
+    # TODO address, port and eth_account should be in node_info
+    # (or shouldn't be here at all)
+    def send_report_computed_task(
+            self,
+            task_result,
+            address,
+            port,
+            eth_account,
+            node_info
+            ):
+        """ Send task results after finished computations
+        :param WaitingTaskResult task_result: finished computations result
+                                              with additional information
+        :param str address: task result owner address
+        :param int port: task result owner port
+        :param str eth_account: ethereum address (bytes20) of task result owner
+        :param Node node_info: information about this node
+        :return:
+        """
+        if task_result.result_type == result_types['data']:
+            extra_data = []
+        elif task_result.result_type == result_types['files']:
+            extra_data = [os.path.basename(x) for x in task_result.result]
+        else:
+            logger.error(
+                "Unknown result type %r",
+                task_result.result_type
+            )
+            return
+        node_name = self.task_server.get_node_name()
+
+        self.send(message.MessageReportComputedTask(
+            subtask_id=task_result.subtask_id,
+            result_type=task_result.result_type,
+            computation_time=task_result.computing_time,
+            node_name=node_name,
+            address=address,
+            port=port,
+            key_id=self.task_server.get_key_id(),
+            node_info=node_info,
+            eth_account=eth_account,
+            extra_data=extra_data))
+
+    def send_task_failure(self, subtask_id, err_msg):
+        """ Inform task owner that an error occurred during task computation
+        :param str subtask_id:
+        :param err_msg: error message that occurred during computation
+        """
+        self.send(
+            message.MessageTaskFailure(
+                subtask_id=subtask_id,
+                err=err_msg
+            )
+        )
+
+    def send_result_rejected(self, subtask_id):
+        """ Inform that result don't pass verification
+        :param str subtask_id: subtask that has wrong result
+        """
+        self.send(message.MessageSubtaskResultRejected(subtask_id=subtask_id))
+
+    def send_hello(self):
+        """ Send first hello message, that should begin the communication """
+        self.send(
+            message.MessageHello(
+                client_key_id=self.task_server.get_key_id(),
+                rand_val=self.rand_val,
+                proto_id=TASK_PROTOCOL_ID
+            ),
+            send_unverified=True
+        )
+
+    def send_start_session_response(self, conn_id):
+        """Inform that this session was started as an answer for a request
+           to start task session
+        :param uuid conn_id: connection id for reference
+        """
+        self.send(message.MessageStartSessionResponse(conn_id=conn_id))
+
+    # TODO Maybe dest_node is not necessary?
+    def send_middleman(self, asking_node, dest_node, ask_conn_id):
+        """ Ask node to become middleman in the communication with other node
+        :param Node asking_node: other node information. Middleman should
+                                 connect with that node.
+        :param Node dest_node: information about this node
+        :param ask_conn_id: connection id that asking node gave for reference
+        """
+        self.asking_node_key_id = asking_node.key
+        self.send(
+            message.MessageMiddleman(
+                asking_node=asking_node,
+                dest_node=dest_node,
+                ask_conn_id=ask_conn_id
+            )
+        )
+
+    def send_join_middleman_conn(self, key_id, conn_id, dest_node_key_id):
+        """Ask node communicate with other through middleman connection
+           (this node is the middleman and connection with other node
+           is already opened
+        :param key_id:  this node public key
+        :param conn_id: connection id for reference
+        :param dest_node_key_id: public key of the other node of
+                                 the middleman connection
+        """
+        self.send(
+            message.MessageJoinMiddlemanConn(
+                key_id=key_id,
+                conn_id=conn_id,
+                dest_node_key_id=dest_node_key_id
+            )
+        )
+
+    def send_nat_punch(self, asking_node, dest_node, ask_conn_id):
+        """Ask node to inform other node about nat hole that this node will
+           prepare with this connection
+        :param Node asking_node: node that should be informed about potential
+                                 hole based on this connection
+        :param Node dest_node: node that will try to end this connection
+                               and open hole in it's NAT
+        :param uuid ask_conn_id: connection id that asking node gave
+                                 for reference
+        :return:
+        """
+        self.asking_node_key_id = asking_node.key
+        self.send(
+            message.MessageNatPunch(
+                asking_node=asking_node,
+                dest_node=dest_node,
+                ask_conn_id=ask_conn_id
+            )
+        )
+
+    #########################
+    # Reactions to messages #
+    #########################
+
+    def _react_to_want_to_compute_task(self, msg):
+        if self.task_server.should_accept_provider(self.key_id):
+            ctd, wrong_task, wait = self.task_manager.get_next_subtask(
+                self.key_id, msg.node_name, msg.task_id, msg.perf_index,
+                msg.price, msg.max_resource_size, msg.max_memory_size,
+                msg.num_cores, self.address)
+        else:
+            ctd, wrong_task, wait = None, False, False
+
+        if wrong_task:
+            self.send(
+                message.MessageCannotAssignTask(
+                    task_id=msg.task_id,
+                    reason="Not my task  {}".format(msg.task_id)
+                )
+            )
+            self.dropped()
+        elif ctd:
+            self.send(message.MessageTaskToCompute(compute_task_def=ctd))
+        elif wait:
+            self.send(message.MessageWaitingForResults())
+        else:
+            self.send(
+                message.MessageCannotAssignTask(
+                    task_id=msg.task_id,
+                    reason="No more subtasks in {}".format(msg.task_id)
+                )
+            )
+            self.dropped()
+
+    @handle_attr_error_with_task_computer
+    def _react_to_task_to_compute(self, msg):
+        if self._check_ctd_params(msg.compute_task_def)\
+                and self._set_env_params(msg.compute_task_def)\
+                and self.task_manager.comp_task_keeper.receive_subtask(msg.compute_task_def):  # noqa
+            self.task_server.add_task_session(
+                msg.compute_task_def.subtask_id, self
+            )
+            self.task_computer.task_given(msg.compute_task_def)
+        else:
+            self.send(
+                message.MessageCannotComputeTask(
+                    subtask_id=msg.compute_task_def.subtask_id,
+                    reason=self.err_msg
+                )
+            )
+            self.task_computer.session_closed()
+            self.dropped()
+
+    def _react_to_waiting_for_results(self, _):
+        self.task_computer.session_closed()
+        if not self.msgs_to_send:
+            self.disconnect(self.DCRNoMoreMessages)
+
+    def _react_to_cannot_compute_task(self, msg):
+        if self.task_manager.get_node_id_for_subtask(msg.subtask_id) == self.key_id:  # noqa
+            self.task_manager.task_computation_failure(
+                msg.subtask_id,
+                'Task computation rejected: {}'.format(msg.reason)
+            )
+        self.dropped()
+
+    def _react_to_cannot_assign_task(self, msg):
+        self.task_computer.task_request_rejected(msg.task_id, msg.reason)
+        self.task_server.remove_task_header(msg.task_id)
+        self.task_computer.session_closed()
+        self.dropped()
+
+    def _react_to_report_computed_task(self, msg):
+        if msg.subtask_id in self.task_manager.subtask2task_mapping:
+            self.task_server.receive_subtask_computation_time(
+                msg.subtask_id,
+                msg.computation_time
+            )
+            self.result_owner = EthAccountInfo(
+                msg.key_id,
+                msg.port,
+                msg.address,
+                msg.node_name,
+                msg.node_info,
+                msg.eth_account
+            )
+            self.send(message.MessageGetTaskResult(subtask_id=msg.subtask_id))
+        else:
+            self.dropped()
+
+    def _react_to_get_task_result(self, msg):
+        res = self.task_server.get_waiting_task_result(msg.subtask_id)
+        if res is None:
+            return
+
+        res.already_sending = True
+        return self.__send_result_hash(res)
+
+    def _react_to_task_result_hash(self, msg):
+        secret = msg.secret
+        multihash = msg.multihash
+        subtask_id = msg.subtask_id
+        client_options = msg.options
+
+        task_id = self.task_manager.subtask2task_mapping.get(subtask_id, None)
+        task = self.task_manager.tasks.get(task_id, None)
+        output_dir = task.tmp_dir if hasattr(task, 'tmp_dir') else None
+
+        if not task:
+            logger.error(
+                "Task result received with unknown subtask_id: %r",
+                subtask_id
+            )
+            return
+
+        logger.debug(
+            "Task result hash received: %r from %r:%r (options: %r)",
+            multihash,
+            self.address,
+            self.port,
+            client_options
+        )
+
+        def on_success(extracted_pkg, *args, **kwargs):
+            extra_data = extracted_pkg.to_extra_data()
+            logger.debug("Task result extracted {}"
+                         .format(extracted_pkg.__dict__))
+            self.result_received(extra_data, decrypt=False)
+
+        def on_error(exc, *args, **kwargs):
+            logger.error("Task result error: {} ({})"
+                         .format(subtask_id, exc or "unspecified"))
+            self.send_result_rejected(subtask_id)
+            self.task_server.reject_result(subtask_id, self.result_owner)
+            self.task_manager.task_computation_failure(
+                subtask_id,
+                'Error downloading task result'
+            )
+            self.dropped()
+
+        self.task_manager.task_result_incoming(subtask_id)
+        self.task_manager.task_result_manager.pull_package(
+            multihash,
+            task_id,
+            subtask_id,
+            secret,
+            success=on_success,
+            error=on_error,
+            client_options=client_options,
+            output_dir=output_dir
+        )
+
+    def _react_to_get_resource(self, msg):
+        # self.last_resource_msg = msg
+        resource_manager = self.task_server.client.resource_server.resource_manager  # noqa
+        client_options = resource_manager.build_client_options(
+            self.task_server.get_key_id()
+        )
+        res = resource_manager.get_resources(msg.task_id)
+        res = resource_manager.to_wire(res)
+        self.send(
+            message.MessageResourceList(
+                resources=res,
+                options=client_options
+            )
+        )
+
+    def _react_to_subtask_result_accepted(self, msg):
+        self.task_server.subtask_accepted(msg.subtask_id, msg.reward)
+        self.dropped()
+
+    def _react_to_subtask_result_rejected(self, msg):
+        self.task_server.subtask_rejected(msg.subtask_id)
+        self.dropped()
+
+    def _react_to_task_failure(self, msg):
+        self.task_server.subtask_failure(msg.subtask_id, msg.err)
+        self.dropped()
+
+    def _react_to_delta_parts(self, msg):
+        self.task_computer.wait_for_resources(self.task_id, msg.delta_header)
+        self.task_server.pull_resources(self.task_id, msg.parts)
+        self.task_server.add_resource_peer(
+            msg.node_name,
+            msg.address,
+            msg.port,
+            self.key_id,
+            msg.node_info
+        )
+
+    def _react_to_resource_list(self, msg):
+        resource_manager = self.task_server.client.resource_server.resource_manager  # noqa
+        resources = resource_manager.from_wire(msg.resources)
+        client_options = msg.options
+
+        self.task_computer.wait_for_resources(self.task_id, resources)
+        self.task_server.pull_resources(self.task_id, resources,
+                                        client_options=client_options)
+
+    def _react_to_hello(self, msg):
+        send_hello = False
+
+        if self.key_id == 0:
+            self.key_id = msg.client_key_id
+            send_hello = True
+
+        if not self.verify(msg):
+            logger.info("Wrong signature for Hello msg")
+            self.disconnect(TaskSession.DCRUnverified)
+            return
+
+        if msg.proto_id != TASK_PROTOCOL_ID:
+            logger.info(
+                "Task protocol version mismatch %r (msg) vs %r (local)",
+                msg.proto_id,
+                TASK_PROTOCOL_ID
+            )
+            self.disconnect(TaskSession.DCRProtocolVersion)
+            return
+
+        if send_hello:
+            self.send_hello()
+        self.send(
+            message.MessageRandVal(rand_val=msg.rand_val),
+            send_unverified=True
+        )
+
+    def _react_to_rand_val(self, msg):
+        if self.rand_val == msg.rand_val:
+            self.verified = True
+            self.task_server.verified_conn(self.conn_id, )
+            for msg in self.msgs_to_send:
+                self.send(msg)
+            self.msgs_to_send = []
+        else:
+            self.disconnect(TaskSession.DCRUnverified)
+
+    def _react_to_start_session_response(self, msg):
+        self.task_server.respond_to(self.key_id, self, msg.conn_id)
+
+    def _react_to_middleman(self, msg):
+        self.send(message.MessageBeingMiddlemanAccepted())
+        self.task_server.be_a_middleman(
+            self.key_id,
+            self,
+            self.conn_id,
+            msg.asking_node,
+            msg.dest_node,
+            msg.ask_conn_id
+        )
+
+    def _react_to_join_middleman_conn(self, msg):
+        self.middleman_conn_data = {
+            'key_id': msg.key_id,
+            'conn_id': msg.conn_id,
+            'dest_node_key_id': msg.dest_node_key_id,
+        }
+        self.send(message.MessageMiddlemanAccepted())
+
+    def _react_to_middleman_ready(self, msg):
+        key_id = self.middleman_conn_data.get('key_id')
+        conn_id = self.middleman_conn_data.get('conn_id')
+        dest_node_key_id = self.middleman_conn_data.get('dest_node_key_id')
+        self.task_server.respond_to_middleman(
+            key_id,
+            self,
+            conn_id,
+            dest_node_key_id
+        )
+
+    def _react_to_being_middleman_accepted(self, msg):
+        self.key_id = self.asking_node_key_id
+
+    def _react_to_middleman_accepted(self, msg):
+        self.send(message.MessageMiddlemanReady())
+        self.is_middleman = True
+        self.open_session.is_middleman = True
+
+    def _react_to_nat_punch(self, msg):
+        self.task_server.organize_nat_punch(
+            self.address,
+            self.port,
+            self.key_id,
+            msg.asking_node,
+            msg.dest_node,
+            msg.ask_conn_id
+        )
+        self.send(message.MessageWaitForNatTraverse(port=self.port))
+        self.dropped()
+
+    def _react_to_wait_for_nat_traverse(self, msg):
+        self.task_server.wait_for_nat_traverse(msg.port, self)
+
+    def _react_to_nat_punch_failure(self, msg):
+        pass
+
+    def send(self, msg, send_unverified=False):
+        if not self.is_middleman and not self.verified and not send_unverified:
+            self.msgs_to_send.append(msg)
+            return
+        MiddlemanSafeSession.send(self, msg, send_unverified=send_unverified)
+        self.task_server.set_last_message(
+            "->",
+            time.localtime(),
+            msg,
+            self.address,
+            self.port
+        )
+
+    def _check_ctd_params(self, ctd):
+        if not isinstance(ctd, ComputeTaskDef):
+            self.err_msg = "Received task is not a ComputeTaskDef instance"
+            return False
+        if ctd.key_id != self.key_id or ctd.task_owner.key != self.key_id:
+            self.err_msg = "Wrong key_id"
+            return False
+        if not tcpnetwork.SocketAddress.is_proper_address(
+                ctd.return_address,
+                ctd.return_port
+                ):
+            self.err_msg = "Wrong return address {}:{}"\
+                .format(ctd.return_address, ctd.return_port)
+            return False
+        return True
+
+    def _set_env_params(self, ctd):
+        environment = self.task_manager.comp_task_keeper.get_task_env(ctd.task_id)  # noqa
+        env = self.task_server.get_environment_by_id(environment)
+        if not env:
+            self.err_msg = "Wrong environment {}".format(environment)
+            return False
+
+        if isinstance(env, DockerEnvironment):
+            if not self.__check_docker_images(ctd, env):
+                return False
+
+        if not env.allow_custom_main_program_file:
+            ctd.src_code = env.get_source_code()
+
+        if not ctd.src_code:
+            self.err_msg = "No source code for environment {}"\
+                .format(environment)
+            return False
+
+        return True
+
+    def __check_docker_images(self, ctd, env):
+        for image in ctd.docker_images:
+            for env_image in env.docker_images:
+                if env_image.cmp_name_and_tag(image):
+                    ctd.docker_images = [image]
+                    return True
+
+        self.err_msg = "Wrong docker images {}".format(ctd.docker_images)
+        return False
+
+    def __send_delta_resource(self, msg):
+        res_file_path = self.task_manager.get_resources(
+            msg.task_id,
+            CBORSerializer.loads(msg.resource_header),
+            resource_types["zip"]
+        )
+
+        if not res_file_path:
+            logger.error("Task {} has no resource".format(msg.task_id))
+            self.conn.transport.write(struct.pack("!L", 0))
+            self.dropped()
+            return
+
+        self.conn.producer = tcpnetwork.EncryptFileProducer(
+            [res_file_path],
+            self
+        )
+
+    def __send_resource_parts_list(self, msg):
+        res = self.task_manager.get_resources(
+            msg.task_id,
+            CBORSerializer.loads(msg.resource_header),
+            resource_types["parts"]
+        )
+        if res is None:
+            return
+        delta_header, parts_list = res
+
+        self.send(message.MessageDeltaParts(
+            task_id=self.task_id,
+            delta_header=delta_header,
+            parts=parts_list,
+            node_name=self.task_server.get_node_name(),
+            node_info=self.task_server.node,
+            address=self.task_server.get_resource_addr(),
+            port=self.task_server.get_resource_port()))
+
+    def __send_data_results(self, res):
+        result = CBORSerializer.dumps(res.result)
+        extra_data = {"subtask_id": res.subtask_id, "data_type": "result"}
+        self.conn.producer = tcpnetwork.EncryptDataProducer(
+            self.encrypt(result),
+            self,
+            extra_data=extra_data
+        )
+
+    def __send_files_results(self, res):
+        extra_data = {"subtask_id": res.subtask_id}
+        self.conn.producer = tcpnetwork.EncryptFileProducer(
+            res.result,
+            self,
+            extra_data=extra_data
+        )
+
+    def __send_result_hash(self, res):
+        task_result_manager = self.task_manager.task_result_manager
+        resource_manager = task_result_manager.resource_manager
+        client_options = resource_manager.build_client_options(
+            self.task_server.get_key_id()
+        )
+
+        subtask_id = res.subtask_id
+        secret = task_result_manager.gen_secret()
+
+        def success(result):
+            result_path, result_hash = result
+            logger.debug(
+                "Task session: sending task result hash: %r (%r)",
+                result_path,
+                result_hash
+            )
+
+            self.send(
+                message.MessageTaskResultHash(
+                    subtask_id=subtask_id,
+                    multihash=result_hash,
+                    secret=secret,
+                    options=client_options
+                )
+            )
+
+        def error(exc):
+            logger.error(
+                "Couldn't create a task result package for subtask %r: %r",
+                res.subtask_id,
+                exc
+            )
+
+            if isinstance(exc, EnvironmentError):
+                self.task_server.retry_sending_task_result(subtask_id)
+            else:
+                self.send_task_failure(subtask_id, '{}'.format(exc))
+                self.task_server.task_result_sent(subtask_id)
+
+            self.dropped()
+
+        request = AsyncRequest(task_result_manager.create,
+                               self.task_server.node, res,
+                               client_options=client_options,
+                               key_or_secret=secret)
+
+        return async_run(request, success=success, error=error)
+
+    def __receive_data_result(self, msg):
+        extra_data = {
+            "subtask_id": msg.subtask_id,
+            "result_type": msg.result_type,
+            "data_type": "result"
+        }
+        self.conn.consumer = tcpnetwork.DecryptDataConsumer(self, extra_data)
+        self.conn.stream_mode = True
+        self.subtask_id = msg.subtask_id
+
+    def __receive_files_result(self, msg):
+        extra_data = {
+            "subtask_id": msg.subtask_id,
+            "result_type": msg.result_type,
+            "data_type": "result"
+        }
+        output_dir = self.task_manager.dir_manager.get_task_temporary_dir(
+            self.task_manager.get_task_id(msg.subtask_id), create=False
+        )
+        self.conn.consumer = tcpnetwork.DecryptFileConsumer(
+            msg.extra_data,
+            output_dir,
+            self,
+            extra_data
+        )
+        self.conn.stream_mode = True
+        self.subtask_id = msg.subtask_id
+
+    def __set_msg_interpretations(self):
+        self._interpretation.update({
+            message.MessageWantToComputeTask.TYPE: self._react_to_want_to_compute_task,  # noqa
+            message.MessageTaskToCompute.TYPE: self._react_to_task_to_compute,
+            message.MessageCannotAssignTask.TYPE: self._react_to_cannot_assign_task,  # noqa
+            message.MessageCannotComputeTask.TYPE: self._react_to_cannot_compute_task,  # noqa
+            message.MessageReportComputedTask.TYPE: self._react_to_report_computed_task,  # noqa
+            message.MessageGetTaskResult.TYPE: self._react_to_get_task_result,
+            message.MessageTaskResultHash.TYPE: self._react_to_task_result_hash,  # noqa
+            message.MessageGetResource.TYPE: self._react_to_get_resource,
+            message.MessageResourceList.TYPE: self._react_to_resource_list,
+            message.MessageSubtaskResultAccepted.TYPE: self._react_to_subtask_result_accepted,  # noqa
+            message.MessageSubtaskResultRejected.TYPE: self._react_to_subtask_result_rejected,  # noqa
+            message.MessageTaskFailure.TYPE: self._react_to_task_failure,
+            message.MessageDeltaParts.TYPE: self._react_to_delta_parts,
+            message.MessageHello.TYPE: self._react_to_hello,
+            message.MessageRandVal.TYPE: self._react_to_rand_val,
+            message.MessageStartSessionResponse.TYPE: self._react_to_start_session_response,  # noqa
+            message.MessageMiddleman.TYPE: self._react_to_middleman,
+            message.MessageMiddlemanReady.TYPE: self._react_to_middleman_ready,
+            message.MessageBeingMiddlemanAccepted.TYPE: self._react_to_being_middleman_accepted,  # noqa
+            message.MessageMiddlemanAccepted.TYPE: self._react_to_middleman_accepted,  # noqa
+            message.MessageJoinMiddlemanConn.TYPE: self._react_to_join_middleman_conn,  # noqa
+            message.MessageNatPunch.TYPE: self._react_to_nat_punch,
+            message.MessageWaitForNatTraverse.TYPE: self._react_to_wait_for_nat_traverse,  # noqa
+            message.MessageWaitingForResults.TYPE: self._react_to_waiting_for_results,  # noqa
+        })
+
+        # self.can_be_not_encrypted.append(message.MessageHello.TYPE)
+        self.can_be_unsigned.append(message.MessageHello.TYPE)
+        self.can_be_unverified.extend([message.MessageHello.TYPE, message.MessageRandVal.TYPE])  # noqa