--- conflicted
+++ resolved
@@ -1,7 +1,3 @@
-<<<<<<< HEAD
-
-=======
->>>>>>> 6005c30e
 import logging
 
 from PyQt5 import QtCore
@@ -52,45 +48,7 @@
 
     def _setup_connections(self):
         self.gui.ui.recountButton.clicked.connect(self.__recount_performance)
-<<<<<<< HEAD
-        self.gui.ui.recountLuxButton.clicked.connect \
-            (self.__run_lux_benchmark_button_clicked)
-        self.gui.ui.recountBlenderButton.clicked.connect \
-            (self.__run_blender_benchmark_button_clicked)
-        self.gui.ui.settingsOkButton.clicked.connect(self.__change_config)
-        self.gui.ui.settingsCancelButton.clicked.connect \
-            (lambda: self.load_data())
-
-        self.gui.ui.numCoresSpinBox.valueChanged.connect \
-            (self.__docker_config_changed)
-        self.gui.ui.maxMemoryUsageComboBox.currentIndexChanged.connect \
-            (self.__docker_config_changed)
-        self.gui.ui.maxMemoryUsageSpinBox.valueChanged.connect \
-            (self.__docker_config_changed)
-
-        self.gui.ui.showDiskButton.clicked.connect \
-            (self.__show_disk_button_clicked)
-        self.gui.ui.removeComputingButton.clicked.connect \
-            (self.__remove_from_computing)
-        self.gui.ui.removeReceivedButton.clicked.connect \
-            (self.__remove_from_received)
-        self.gui.ui.refreshComputingButton.clicked.connect \
-            (self.__refresh_disk_computed)
-        self.gui.ui.refreshReceivedButton.clicked.connect \
-            (self.__refresh_disk_received)
-
-        self.gui.ui.requestingTrustSlider.valueChanged.connect \
-            (self.__requesting_trust_slider_changed)
-        self.gui.ui.computingTrustSlider.valueChanged.connect \
-            (self.__computing_trust_slider_changed)
-        self.gui.ui.requestingTrustLineEdit.textEdited.connect \
-            (self.__requesting_trust_edited)
-        self.gui.ui.computingTrustLineEdit.textEdited.connect \
-            (self.__computing_trust_edited)
-
-        self.gui.ui.showAdvanceButton.clicked.connect \
-            (self.__show_advance_clicked)
-=======
+
         self.gui.ui.recountLuxButton.clicked.connect(
             self.__run_lux_benchmark_button_clicked)
         self.gui.ui.recountBlenderButton.clicked.connect(
@@ -128,28 +86,14 @@
 
         self.gui.ui.showAdvanceButton.clicked.connect(
             self.__show_advance_clicked)
->>>>>>> 6005c30e
 
     def __docker_config_changed(self):
         self.docker_config_changed = True
 
     def __load_basic_config(self, config_desc):
-<<<<<<< HEAD
-        self.gui.ui.hostAddressLineEdit.setText("{}".format(
-            config_desc.seed_host))
-        self.gui.ui.hostIPLineEdit.setText("{}".format(
-            config_desc.seed_port))
-=======
         self.gui.ui.hostAddressLineEdit.setText(
             "{}".format(config_desc.seed_host))
         self.gui.ui.hostIPLineEdit.setText("{}".format(config_desc.seed_port))
-        self.gui.ui.performanceLabel.setText(
-            "{}".format(config_desc.estimated_performance))
-        self.gui.ui.luxPerformanceLabel.setText(
-            "{}".format(config_desc.estimated_lux_performance))
-        self.gui.ui.blenderPerformanceLabel.setText(
-            "{}".format(config_desc.estimated_blender_performance))
->>>>>>> 6005c30e
         self.gui.ui.useIp6CheckBox.setChecked(config_desc.use_ipv6)
         self.gui.ui.nodeNameLineEdit.setText("{}".format(config_desc.node_name))
 
@@ -160,13 +104,8 @@
     def __load_num_cores(self, config_desc):
         max_num_cores = get_cpu_count()
         self.gui.ui.numCoresSpinBox.setMaximum(max_num_cores)
-<<<<<<< HEAD
-        self.gui.ui.numCoresRangeLabel.setText \
-            ("Range: 1 - {}".format(max_num_cores))
-=======
         self.gui.ui.numCoresRangeLabel.setText(
             "Range: 1 - {}".format(max_num_cores))
->>>>>>> 6005c30e
 
         try:
             num_cores = int(config_desc.num_cores)
@@ -183,13 +122,8 @@
             max_resource_size = int(config_desc.max_resource_size)
         except (ValueError, AttributeError, TypeError) as err:
             max_resource_size = 250 * 1024
-<<<<<<< HEAD
-            logger.error \
-                ("Wrong value for maximum resource size: {}".format(err))
-=======
             logger.error(
                 "Wrong value for maximum resource size: {}".format(err))
->>>>>>> 6005c30e
 
         try:
             max_memory_size = int(config_desc.max_memory_size)
@@ -207,21 +141,11 @@
 
     def __run_lux_benchmark_button_clicked(self):
         self.logic.run_benchmark(LuxBenchmark(),
-<<<<<<< HEAD
                                  self.gui.ui.luxPerformanceLabel)
 
     def __run_blender_benchmark_button_clicked(self):
         self.logic.run_benchmark(BlenderBenchmark(),
                                  self.gui.ui.blenderPerformanceLabel)
-=======
-                                 self.gui.ui.luxPerformanceLabel,
-                                 cfg_param_name="estimated_lux_performance")
-
-    def __run_blender_benchmark_button_clicked(self):
-        self.logic.run_benchmark(BlenderBenchmark(),
-                                 self.gui.ui.blenderPerformanceLabel,
-                                 cfg_param_name="estimated_blender_performance")
->>>>>>> 6005c30e
 
     def __load_trust_config(self, config_desc):
         self.__load_trust(config_desc.computing_trust,
@@ -242,34 +166,7 @@
 
     def __load_advance_config(self, config_desc):
         self.gui.ui.advanceSettingsWidget.hide()
-<<<<<<< HEAD
-        self.gui.ui.showAdvanceButton.setText \
-            (ConfigurationDialogCustomizer.SHOW_ADVANCE_BUTTON_MESSAGES[0])
-
-        self.gui.ui.optimalPeerNumLineEdit.setText \
-            ("{}".format(config_desc.opt_peer_num))
-        self.__load_checkbox_param(config_desc.use_waiting_for_task_timeout,
-                                   self.gui.ui.useWaitingForTaskTimeoutCheckBox, 'waiting for task timeout')
-        self.gui.ui.waitingForTaskTimeoutLineEdit.setText \
-            ("{}".format(config_desc.waiting_for_task_timeout))
-
-        self.__load_checkbox_param(config_desc.send_pings, self.gui.ui.sendPingsCheckBox, 'send pings''')
-        self.gui.ui.sendPingsLineEdit.setText \
-            ("{}".format(config_desc.pings_interval))
-
-        self.gui.ui.gettingPeersLineEdit.setText \
-            ("{}".format(config_desc.getting_peers_interval))
-        self.gui.ui.gettingTasksIntervalLineEdit.setText \
-            ("{}".format(config_desc.getting_tasks_interval))
-        self.gui.ui.maxSendingDelayLineEdit.setText \
-            ("{}".format(config_desc.max_results_sending_delay))
-
-        self.gui.ui.p2pSessionTimeoutLineEdit.setText \
-            ("{}".format(config_desc.p2p_session_timeout))
-        self.gui.ui.taskSessionTimeoutLineEdit.setText \
-            ("{}".format(config_desc.task_session_timeout))
-        self.__load_checkbox_param(not config_desc.accept_tasks, self.gui.ui.dontAcceptTasksCheckBox,
-=======
+
         self.gui.ui.showAdvanceButton.setText(
             ConfigurationDialogCustomizer.SHOW_ADVANCE_BUTTON_MESSAGES[0])
 
@@ -300,7 +197,6 @@
             "{}".format(config_desc.task_session_timeout))
         self.__load_checkbox_param(not config_desc.accept_tasks,
                                    self.gui.ui.dontAcceptTasksCheckBox,
->>>>>>> 6005c30e
                                    "don't accept tasks")
 
     @staticmethod
@@ -313,15 +209,7 @@
                 checked = True
         except ValueError:
             checked = True
-<<<<<<< HEAD
-            logger.error \
-                ("Wrong configuration parameter {}: {}".format(param_name, param))
-        check_box.setChecked(checked)
-
-    def __load_payment_config(self, config_desc):
-        self.gui.ui.ethAccountLineEdit.setText \
-            ("{}".format(config_desc.eth_account))
-=======
+
             logger.error(
                 "Wrong configuration parameter {}: {}".format(param_name,
                                                               param))
@@ -330,7 +218,6 @@
     def __load_payment_config(self, config_desc):
         self.gui.ui.ethAccountLineEdit.setText(
             "{}".format(config_desc.eth_account))
->>>>>>> 6005c30e
         min_price = config_desc.min_price / denoms.ether
         max_price = config_desc.max_price / denoms.ether
         self.gui.ui.minPriceLineEdit.setText("{:.6f}".format(min_price))
@@ -338,13 +225,9 @@
 
     def __load_resource_config(self):
         self.gui.ui.diskWidget.hide()
-<<<<<<< HEAD
-        self.gui.ui.showDiskButton.setText \
-            (self.SHOW_DISK_USAGE_BUTTON_MESSAGES[0])
-=======
         self.gui.ui.showDiskButton.setText(
             self.SHOW_DISK_USAGE_BUTTON_MESSAGES[0])
->>>>>>> 6005c30e
+
         self.__refresh_disk_computed()
         self.__refresh_disk_received()
 
@@ -421,21 +304,12 @@
         return size
 
     def __computing_trust_slider_changed(self):
-<<<<<<< HEAD
-        self.gui.ui.computingTrustLineEdit.setText \
-            ("{}".format(self.gui.ui.computingTrustSlider.value()))
-
-    def __requesting_trust_slider_changed(self):
-        self.gui.ui.requestingTrustLineEdit.setText \
-            ("{}".format(self.gui.ui.requestingTrustSlider.value()))
-=======
         self.gui.ui.computingTrustLineEdit.setText(
             "{}".format(self.gui.ui.computingTrustSlider.value()))
 
     def __requesting_trust_slider_changed(self):
         self.gui.ui.requestingTrustLineEdit.setText(
             "{}".format(self.gui.ui.requestingTrustSlider.value()))
->>>>>>> 6005c30e
 
     def __computing_trust_edited(self):
         try:
@@ -471,22 +345,7 @@
             cfg_desc.seed_port = "{}".format(self.gui.ui.hostIPLineEdit.text())
 
         cfg_desc.num_cores = "{}".format(self.gui.ui.numCoresSpinBox.value())
-<<<<<<< HEAD
-        max_resource_size = int(self.gui.ui.maxResourceSizeSpinBox.value())
-        index = self.gui.ui.maxResourceSizeComboBox.currentIndex()
-        cfg_desc.max_resource_size = "{}".format \
-            (self.__count_resource_size(max_resource_size, index))
-        max_memory_size = int(self.gui.ui.maxMemoryUsageSpinBox.value())
-        index = self.gui.ui.maxMemoryUsageComboBox.currentIndex()
-        cfg_desc.max_memory_size = "{}".format \
-            (self.__count_resource_size(max_memory_size, index))
-=======
-        cfg_desc.estimated_performance = "{}".format(
-            self.gui.ui.performanceLabel.text())
-        cfg_desc.estimated_lux_performance = "{}".format(
-            self.gui.ui.luxPerformanceLabel.text())
-        cfg_desc.estimated_blender_performance = "{}".format(
-            self.gui.ui.blenderPerformanceLabel.text())
+
         max_resource_size = int(self.gui.ui.maxResourceSizeSpinBox.value())
         index = self.gui.ui.maxResourceSizeComboBox.currentIndex()
         cfg_desc.max_resource_size = "{}".format(
@@ -495,7 +354,7 @@
         index = self.gui.ui.maxMemoryUsageComboBox.currentIndex()
         cfg_desc.max_memory_size = "{}".format(
             self.__count_resource_size(max_memory_size, index))
->>>>>>> 6005c30e
+
         self.__read_trust_config(cfg_desc)
         cfg_desc.use_ipv6 = int(self.gui.ui.useIp6CheckBox.isChecked())
         cfg_desc.node_name = "{}".format(self.gui.ui.nodeNameLineEdit.text())
@@ -503,36 +362,6 @@
             self.show_error_window("Empty node name")
 
     def __read_advance_config(self, cfg_desc):
-<<<<<<< HEAD
-        cfg_desc.opt_peer_num = "{}".format \
-            (self.gui.ui.optimalPeerNumLineEdit.text())
-        cfg_desc.use_waiting_for_task_timeout = int \
-            (self.gui.ui.useWaitingForTaskTimeoutCheckBox.isChecked())
-        cfg_desc.waiting_for_task_timeout = "{}".format \
-            (self.gui.ui.waitingForTaskTimeoutLineEdit.text())
-        cfg_desc.p2p_session_timeout = "{}".format \
-            (self.gui.ui.p2pSessionTimeoutLineEdit.text())
-        cfg_desc.task_session_timeout = "{}".format \
-            (self.gui.ui.taskSessionTimeoutLineEdit.text())
-        cfg_desc.send_pings = int(self.gui.ui.sendPingsCheckBox.isChecked())
-        cfg_desc.pings_interval = "{}".format \
-            (self.gui.ui.sendPingsLineEdit.text())
-        cfg_desc.getting_peers_interval = "{}".format \
-            (self.gui.ui.gettingPeersLineEdit.text())
-        cfg_desc.getting_tasks_interval = "{}".format \
-            (self.gui.ui.gettingTasksIntervalLineEdit.text())
-        cfg_desc.max_results_sending_delay = "{}".format \
-            (self.gui.ui.maxSendingDelayLineEdit.text())
-        cfg_desc.accept_tasks = int \
-            (not self.gui.ui.dontAcceptTasksCheckBox.isChecked())
-
-    def __read_trust_config(self, cfg_desc):
-        requesting_trust = self.__read_trust \
-            (self.gui.ui.requestingTrustLineEdit, self.gui.ui.requestingTrustSlider)
-        computing_trust = self.__read_trust(self.gui.ui.computingTrustLineEdit, self.gui.ui.computingTrustSlider)
-        cfg_desc.requesting_trust = self.__trust_to_config_trust \
-            (requesting_trust)
-=======
         cfg_desc.opt_peer_num = "{}".format(
             self.gui.ui.optimalPeerNumLineEdit.text())
         cfg_desc.use_waiting_for_task_timeout = int(
@@ -563,7 +392,6 @@
                                             self.gui.ui.computingTrustSlider)
         cfg_desc.requesting_trust = self.__trust_to_config_trust(
             requesting_trust)
->>>>>>> 6005c30e
         cfg_desc.computing_trust = self.__trust_to_config_trust(computing_trust)
 
     def __trust_to_config_trust(self, trust):
@@ -591,21 +419,12 @@
             num_cores = int(self.gui.ui.numCoresSpinBox.value())
         except ValueError:
             num_cores = 1
-<<<<<<< HEAD
-        self.gui.ui.performanceLabel.setText \
-            ("{:.2f}".format(self.logic.recount_performance(num_cores)))
-
-    def __read_payment_config(self, cfg_desc):
-        cfg_desc.eth_account = "{}".format \
-            (self.gui.ui.ethAccountLineEdit.text())
-=======
         self.gui.ui.performanceLabel.setText(
-            str(self.logic.recount_performance(num_cores)))
+            "{:.2f}".format(self.logic.recount_performance(num_cores)))
 
     def __read_payment_config(self, cfg_desc):
         cfg_desc.eth_account = "{}".format(
             self.gui.ui.ethAccountLineEdit.text())
->>>>>>> 6005c30e
         try:
             min_price = float(self.gui.ui.minPriceLineEdit.text())
             cfg_desc.min_price = int(min_price * denoms.ether)
@@ -638,20 +457,6 @@
             logger.info("Wrong ethereum address in gui: %r", text)
 
     def __show_advance_clicked(self):
-<<<<<<< HEAD
-        self.gui.ui.advanceSettingsWidget.setVisible \
-            (not self.gui.ui.advanceSettingsWidget.isVisible())
-        self.gui.ui.showAdvanceButton.setText(
-            self.SHOW_ADVANCE_BUTTON_MESSAGES
-                [self.gui.ui.advanceSettingsWidget.isVisible()])
-
-    def __show_disk_button_clicked(self):
-        self.gui.ui.diskWidget.setVisible \
-            (not self.gui.ui.diskWidget.isVisible())
-        self.gui.ui.showDiskButton.setText(
-            self.SHOW_ADVANCE_BUTTON_MESSAGES
-                [self.gui.ui.diskWidget.isVisible()])
-=======
         self.gui.ui.advanceSettingsWidget.setVisible(
             not self.gui.ui.advanceSettingsWidget.isVisible())
         self.gui.ui.showAdvanceButton.setText(
@@ -663,5 +468,4 @@
             not self.gui.ui.diskWidget.isVisible())
         self.gui.ui.showDiskButton.setText(
             self.SHOW_ADVANCE_BUTTON_MESSAGES[
-                self.gui.ui.diskWidget.isVisible()])
->>>>>>> 6005c30e
+                self.gui.ui.diskWidget.isVisible()])