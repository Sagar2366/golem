--- conflicted
+++ resolved
@@ -91,13 +91,7 @@
         # Account options
         self.gui.ui.golemIdLabel.setText("{}".format(id_))
         self.gui.ui.golemIdLabel.setCursorPosition(0)
-<<<<<<< HEAD
         self.gui.ui.ethAddressLabel.setText(u"{}".format(eth_address))
-=======
-        self.gui.ui.ethAddressLabel.setText("{}".format(eth_address))
-        self.gui.ui.descriptionTextEdit.clear()
-        self.gui.ui.descriptionTextEdit.appendPlainText("{}".format(description))
->>>>>>> 438de66e
 
         self.set_name(cfg_desc.node_name)
 
@@ -337,20 +331,6 @@
         task_id = "{}".format(self.gui.ui.taskTableWidget.item(row, ItemMap.Id).text())
         self.show_details_dialog(task_id)
 
-<<<<<<< HEAD
-=======
-    def _edit_description(self):
-        self.gui.ui.editDescriptionButton.setEnabled(False)
-        self.gui.ui.saveDescriptionButton.setEnabled(True)
-        self.gui.ui.descriptionTextEdit.setEnabled(True)
-
-    def _save_description(self):
-        self.gui.ui.editDescriptionButton.setEnabled(True)
-        self.gui.ui.saveDescriptionButton.setEnabled(False)
-        self.gui.ui.descriptionTextEdit.setEnabled(False)
-        self.logic.change_description("{}".format(self.gui.ui.descriptionTextEdit.toPlainText()))
-
->>>>>>> 438de66e
     def _set_icons(self):
         icons = get_icons_list()
         for i, icon_path in enumerate(icons):
@@ -418,12 +398,7 @@
             self.gui.ui.timeStarted.setText(time_string)
 
     def __set_memory_params(self, t):
-<<<<<<< HEAD
-        mem, index = resource_size_to_display(t.definition.estimated_memory / 1024)
-        self.gui.ui.estimatedMemoryLabel.setText("{} {}".format(mem, translate_resource_index(index)))
-=======
         mem, index = resource_size_to_display(int(
             t.definition.estimated_memory / 1024
         ))
-        self.gui.ui.estimatedMemoryLabel.setText("{} {}".format(mem, translate_resource_index(index)))
->>>>>>> 438de66e
+        self.gui.ui.estimatedMemoryLabel.setText("{} {}".format(mem, translate_resource_index(index)))